/*
 * SPDX-FileCopyrightText: Copyright (c) 2025 NVIDIA CORPORATION & AFFILIATES. All rights reserved.
 * SPDX-License-Identifier: Apache-2.0
 *
 * Licensed under the Apache License, Version 2.0 (the "License");
 * you may not use this file except in compliance with the License.
 * You may obtain a copy of the License at
 *
 * http://www.apache.org/licenses/LICENSE-2.0
 *
 * Unless required by applicable law or agreed to in writing, software
 * distributed under the License is distributed on an "AS IS" BASIS,
 * WITHOUT WARRANTIES OR CONDITIONS OF ANY KIND, either express or implied.
 * See the License for the specific language governing permissions and
 * limitations under the License.
 */

#pragma once

#include <dual_simplex/diving_queue.hpp>
#include <dual_simplex/initial_basis.hpp>
#include <dual_simplex/mip_node.hpp>
#include <dual_simplex/phase2.hpp>
#include <dual_simplex/pseudo_costs.hpp>
#include <dual_simplex/simplex_solver_settings.hpp>
#include <dual_simplex/solution.hpp>
#include <dual_simplex/types.hpp>
#include <utilities/omp_helpers.hpp>

#include <omp.h>
#include <queue>
#include <vector>

namespace cuopt::linear_programming::dual_simplex {

enum class mip_status_t {
  OPTIMAL    = 0,  // The optimal integer solution was found
  UNBOUNDED  = 1,  // The problem is unbounded
  INFEASIBLE = 2,  // The problem is infeasible
  TIME_LIMIT = 3,  // The solver reached a time limit
  NODE_LIMIT = 4,  // The maximum number of nodes was reached (not implemented)
  NUMERICAL  = 5,  // The solver encountered a numerical error
  UNSET      = 6,  // The status is not set
};

enum class mip_exploration_status_t {
  UNSET      = 0,  // The status is not set
  TIME_LIMIT = 1,  // The solver reached a time limit
  NODE_LIMIT = 2,  // The maximum number of nodes was reached (not implemented)
  NUMERICAL  = 3,  // The solver encountered a numerical error
  RUNNING    = 4,  // The solver is currently exploring the tree
  COMPLETED  = 5,  // The solver finished exploring the tree
};

// Indicate the search and variable selection algorithms used by the thread (See [1]).
//
// [1] T. Achterberg, “Constraint Integer Programming,” PhD, Technischen Universität Berlin,
// Berlin, 2007. doi: 10.14279/depositonce-1634.
enum class thread_type_t {
  EXPLORATION        = 0,  // Best-First + Plunging. Pseudocost branching + Martin's criteria.
  LINE_SEARCH_DIVING = 1,  // Line search diving (9.2.4)
  PSEUDOCOST_DIVING  = 2,  // Pseudocost diving (9.2.5)
  GUIDED_DIVING = 3  // Guided diving (9.2.3). If no incumbent is found yet, use pseudocost diving.
};

template <typename i_t, typename f_t>
class node_presolver_t;

template <typename i_t, typename f_t>
void upper_bound_callback(f_t upper_bound);

template <typename i_t, typename f_t>
class branch_and_bound_t {
 public:
  template <typename T>
  using mip_node_heap_t = std::priority_queue<T, std::vector<T>, node_compare_t<i_t, f_t>>;

  branch_and_bound_t(const user_problem_t<i_t, f_t>& user_problem,
                     const simplex_solver_settings_t<i_t, f_t>& solver_settings);

  // Set an initial guess based on the user_problem. This should be called before solve.
  void set_initial_guess(const std::vector<f_t>& user_guess) { guess_ = user_guess; }

  // Set a solution based on the user problem during the course of the solve
  void set_new_solution(const std::vector<f_t>& solution);

  // Repair a low-quality solution from the heuristics.
  bool repair_solution(const std::vector<f_t>& leaf_edge_norms,
                       const std::vector<f_t>& potential_solution,
                       f_t& repaired_obj,
                       std::vector<f_t>& repaired_solution) const;

  f_t get_upper_bound();
  f_t get_lower_bound();
  i_t get_heap_size();

  // The main entry routine. Returns the solver status and populates solution with the incumbent.
  mip_status_t solve(mip_solution_t<i_t, f_t>& solution);

 private:
  const user_problem_t<i_t, f_t>& original_problem_;
  const simplex_solver_settings_t<i_t, f_t> settings_;

  // Initial guess.
  std::vector<f_t> guess_;

  // LP relaxation
  lp_problem_t<i_t, f_t> original_lp_;
  std::vector<i_t> new_slacks_;
  std::vector<variable_type_t> var_types_;

  // Local lower bounds for each thread
  std::vector<omp_atomic_t<f_t>> local_lower_bounds_;

  // Mutex for upper bound
  omp_mutex_t mutex_upper_;

  // Global variable for upper bound
  f_t upper_bound_;

  // Global variable for incumbent. The incumbent should be updated with the upper bound
  mip_solution_t<i_t, f_t> incumbent_;

  // Structure with the general info of the solver.
  struct stats_t {
    f_t start_time                        = 0.0;
    omp_atomic_t<f_t> total_lp_solve_time = 0.0;
    omp_atomic_t<i_t> nodes_explored      = 0;
    omp_atomic_t<i_t> nodes_unexplored    = 0;
    omp_atomic_t<f_t> total_lp_iters      = 0;

    // This should only be used by the main thread
    f_t last_log                           = 0.0;
    omp_atomic_t<i_t> nodes_since_last_log = 0;
  } stats_;

  // Mutex for repair
  omp_mutex_t mutex_repair_;
  std::vector<std::vector<f_t>> repair_queue_;

  // Variables for the root node in the search tree.
  std::vector<variable_status_t> root_vstatus_;
  f_t root_objective_;
  lp_solution_t<i_t, f_t> root_relax_soln_;
  std::vector<f_t> edge_norms_;

  // Pseudocosts
  pseudo_costs_t<i_t, f_t> pc_;

  // Heap storing the nodes to be explored.
  omp_mutex_t mutex_heap_;
  mip_node_heap_t<mip_node_t<i_t, f_t>*> heap_;

  // Count the number of subtrees that are currently being explored.
  omp_atomic_t<i_t> active_subtrees_;

  // Queue for storing the promising node for performing dives.
  omp_mutex_t mutex_dive_queue_;
  diving_queue_t<i_t, f_t> dive_queue_;
  i_t min_diving_queue_size_;

  // Global status of the solver.
  omp_atomic_t<mip_exploration_status_t> status_;

  // In case, a best-first thread encounters a numerical issue when solving a node,
  // its blocks the progression of the lower bound.
  omp_atomic_t<f_t> lower_bound_ceiling_;

  // Set the final solution.
  mip_status_t set_final_solution(mip_solution_t<i_t, f_t>& solution, f_t lower_bound);

  // Update the incumbent solution with the new feasible solution
  // found during branch and bound.
  void add_feasible_solution(f_t leaf_objective,
                             const std::vector<f_t>& leaf_solution,
                             i_t leaf_depth,
                             thread_type_t thread_type);

  // Repairs low-quality solutions from the heuristics, if it is applicable.
  void repair_heuristic_solutions();

  // Ramp-up phase of the solver, where we greedily expand the tree until
  // there is enough unexplored nodes. This is done recursively using OpenMP tasks.
  void exploration_ramp_up(mip_node_t<i_t, f_t>* node,
                           search_tree_t<i_t, f_t>* search_tree,
                           i_t initial_heap_size);

  // Explore the search tree using the best-first search with plunging strategy.
  void explore_subtree(i_t task_id,
                       mip_node_t<i_t, f_t>* start_node,
                       search_tree_t<i_t, f_t>& search_tree,
                       lp_problem_t<i_t, f_t>& leaf_problem,
                       node_presolver_t<i_t, f_t>& presolver,
                       basis_update_mpf_t<i_t, f_t>& basis_update,
                       std::vector<i_t>& basic_list,
                       std::vector<i_t>& nonbasic_list);

  // Each "main" thread pops a node from the global heap and then performs a plunge
  // (i.e., a shallow dive) into the subtree determined by the node.
  void best_first_thread(i_t id, search_tree_t<i_t, f_t>& search_tree);

  // Each diving thread pops the first node from the dive queue and then performs
  // a deep dive into the subtree determined by the node.
  void diving_thread(thread_type_t diving_type);

  // Solve the LP relaxation of a leaf node and update the tree.
<<<<<<< HEAD
  std::pair<node_status_t, round_dir_t> solve_node(mip_node_t<i_t, f_t>* node_ptr,
                                                   search_tree_t<i_t, f_t>& search_tree,
                                                   lp_problem_t<i_t, f_t>& leaf_problem,
                                                   node_presolver_t<i_t, f_t>& presolver,
                                                   thread_type_t thread_type,
                                                   bool recompute,
                                                   const std::vector<f_t>& root_lower,
                                                   const std::vector<f_t>& root_upper,
                                                   logger_t& log);

  // Selects the variable to branch on.
  selected_variable_t<i_t> variable_selection(const std::vector<i_t>& fractional,
                                              const std::vector<f_t>& solution,
                                              thread_type_t type,
                                              logger_t& log);
=======
  node_status_t solve_node(mip_node_t<i_t, f_t>* node_ptr,
                           search_tree_t<i_t, f_t>& search_tree,
                           lp_problem_t<i_t, f_t>& leaf_problem,
                           basis_update_mpf_t<i_t, f_t>& ft,
                           std::vector<i_t>& basic_list,
                           std::vector<i_t>& nonbasic_list,
                           node_presolver_t<i_t, f_t>& presolver,
                           thread_type_t thread_type,
                           bool recompute,
                           const std::vector<f_t>& root_lower,
                           const std::vector<f_t>& root_upper,
                           logger_t& log);

  // Sort the children based on the Martin's criteria.
  std::pair<mip_node_t<i_t, f_t>*, mip_node_t<i_t, f_t>*> child_selection(
    mip_node_t<i_t, f_t>* node_ptr);
>>>>>>> b8e295da
};

}  // namespace cuopt::linear_programming::dual_simplex<|MERGE_RESOLUTION|>--- conflicted
+++ resolved
@@ -204,10 +204,12 @@
   void diving_thread(thread_type_t diving_type);
 
   // Solve the LP relaxation of a leaf node and update the tree.
-<<<<<<< HEAD
   std::pair<node_status_t, round_dir_t> solve_node(mip_node_t<i_t, f_t>* node_ptr,
                                                    search_tree_t<i_t, f_t>& search_tree,
                                                    lp_problem_t<i_t, f_t>& leaf_problem,
+                                                   basis_update_mpf_t<i_t, f_t>& ft,
+                                                   std::vector<i_t>& basic_list,
+                                                   std::vector<i_t>& nonbasic_list,
                                                    node_presolver_t<i_t, f_t>& presolver,
                                                    thread_type_t thread_type,
                                                    bool recompute,
@@ -220,24 +222,6 @@
                                               const std::vector<f_t>& solution,
                                               thread_type_t type,
                                               logger_t& log);
-=======
-  node_status_t solve_node(mip_node_t<i_t, f_t>* node_ptr,
-                           search_tree_t<i_t, f_t>& search_tree,
-                           lp_problem_t<i_t, f_t>& leaf_problem,
-                           basis_update_mpf_t<i_t, f_t>& ft,
-                           std::vector<i_t>& basic_list,
-                           std::vector<i_t>& nonbasic_list,
-                           node_presolver_t<i_t, f_t>& presolver,
-                           thread_type_t thread_type,
-                           bool recompute,
-                           const std::vector<f_t>& root_lower,
-                           const std::vector<f_t>& root_upper,
-                           logger_t& log);
-
-  // Sort the children based on the Martin's criteria.
-  std::pair<mip_node_t<i_t, f_t>*, mip_node_t<i_t, f_t>*> child_selection(
-    mip_node_t<i_t, f_t>* node_ptr);
->>>>>>> b8e295da
 };
 
 }  // namespace cuopt::linear_programming::dual_simplex
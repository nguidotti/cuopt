--- conflicted
+++ resolved
@@ -210,26 +210,13 @@
   node_status_t solve_node(mip_node_t<i_t, f_t>* node_ptr,
                            search_tree_t<i_t, f_t>& search_tree,
                            lp_problem_t<i_t, f_t>& leaf_problem,
-<<<<<<< HEAD
                            basis_update_mpf_t<i_t, f_t>& ft,
                            std::vector<i_t>& basic_list,
                            std::vector<i_t>& nonbasic_list,
-                           const csc_matrix_t<i_t, f_t>& Arow,
-                           char thread_type,
-                           logger_t& log);
-
-  dual::status_t refactorize_basis(search_tree_t<i_t, f_t>& search_tree,
-                                   mip_node_t<i_t, f_t>* node,
-                                   lp_problem_t<i_t, f_t>& leaf_problem,
-                                   basis_update_mpf_t<i_t, f_t>& ft,
-                                   std::vector<i_t>& basic,
-                                   std::vector<i_t>& nonbasic,
-                                   char thread_type);
-=======
                            node_presolver_t<i_t, f_t>& presolver,
                            thread_type_t thread_type,
+                           bool recompute,
                            logger_t& log);
->>>>>>> 1c92230e
 
   // Sort the children based on the Martin's criteria.
   std::pair<mip_node_t<i_t, f_t>*, mip_node_t<i_t, f_t>*> child_selection(

/*
 * SPDX-FileCopyrightText: Copyright (c) 2025 NVIDIA CORPORATION & AFFILIATES. All rights reserved.
 * SPDX-License-Identifier: Apache-2.0
 *
 * Licensed under the Apache License, Version 2.0 (the "License");
 * you may not use this file except in compliance with the License.
 * You may obtain a copy of the License at
 *
 * http://www.apache.org/licenses/LICENSE-2.0
 *
 * Unless required by applicable law or agreed to in writing, software
 * distributed under the License is distributed on an "AS IS" BASIS,
 * WITHOUT WARRANTIES OR CONDITIONS OF ANY KIND, either express or implied.
 * See the License for the specific language governing permissions and
 * limitations under the License.
 */

#pragma once

#include <dual_simplex/initial_basis.hpp>
#include <dual_simplex/mip_node.hpp>
#include <dual_simplex/phase2.hpp>
#include <dual_simplex/presolve.hpp>
#include <dual_simplex/pseudo_costs.hpp>
#include <dual_simplex/simplex_solver_settings.hpp>
#include <dual_simplex/solution.hpp>
#include <dual_simplex/types.hpp>
#include <utilities/omp_helpers.hpp>

#include <omp.h>
#include <queue>
#include <vector>

namespace cuopt::linear_programming::dual_simplex {

enum class mip_status_t {
  OPTIMAL    = 0,  // The optimal integer solution was found
  UNBOUNDED  = 1,  // The problem is unbounded
  INFEASIBLE = 2,  // The problem is infeasible
  TIME_LIMIT = 3,  // The solver reached a time limit
  NODE_LIMIT = 4,  // The maximum number of nodes was reached (not implemented)
  NUMERICAL  = 5,  // The solver encountered a numerical error
  UNSET      = 6,  // The status is not set
};

enum class mip_exploration_status_t {
  UNSET      = 0,  // The status is not set
  TIME_LIMIT = 1,  // The solver reached a time limit
  NODE_LIMIT = 2,  // The maximum number of nodes was reached (not implemented)
  NUMERICAL  = 3,  // The solver encountered a numerical error
  RUNNING    = 4,  // The solver is currently exploring the tree
  COMPLETED  = 5,  // The solver finished exploring the tree
};

template <typename i_t, typename f_t>
void upper_bound_callback(f_t upper_bound);

template <typename i_t, typename f_t>
struct diving_root_t {
  mip_node_t<i_t, f_t> node;
  std::vector<f_t> lp_lower;
  std::vector<f_t> lp_upper;

  diving_root_t(mip_node_t<i_t, f_t>&& node,
                const std::vector<f_t>& lower,
                const std::vector<f_t>& upper)
    : node(std::move(node)), lp_upper(upper), lp_lower(lower)
  {
  }

  friend bool operator>(const diving_root_t<i_t, f_t>& a, const diving_root_t<i_t, f_t>& b)
  {
    return a.node.lower_bound > b.node.lower_bound;
  }
};

// A min-heap for storing the starting nodes for the dives.
// This has a maximum size of 256, such that the container
// will discard the least promising node if the queue is full.
template <typename i_t, typename f_t>
class dive_queue_t {
 private:
  std::vector<diving_root_t<i_t, f_t>> buffer;
  static constexpr i_t max_size_ = 256;

 public:
  dive_queue_t() { buffer.reserve(max_size_); }

  void push(diving_root_t<i_t, f_t>&& node)
  {
    buffer.push_back(std::move(node));
    std::push_heap(buffer.begin(), buffer.end(), std::greater<>());
<<<<<<< HEAD
    if (buffer.size() > max_size()) { buffer.pop_back(); }
  }

  void emplace(mip_node_t<i_t, f_t>&& node,
               const std::vector<f_t>& lower,
               const std::vector<f_t>& upper)
  {
    buffer.emplace_back(std::move(node), lower, upper);
    std::push_heap(buffer.begin(), buffer.end(), std::greater<>());
    if (buffer.size() > max_size()) { buffer.pop_back(); }
  }

  diving_root_t<i_t, f_t> pop()
  {
=======
    if (buffer.size() > max_size()) { buffer.pop_back(); }
  }

  void emplace(mip_node_t<i_t, f_t>&& node,
               const std::vector<f_t>& lower,
               const std::vector<f_t>& upper)
  {
    buffer.emplace_back(std::move(node), lower, upper);
    std::push_heap(buffer.begin(), buffer.end(), std::greater<>());
    if (buffer.size() > max_size()) { buffer.pop_back(); }
  }

  diving_root_t<i_t, f_t> pop()
  {
>>>>>>> 47f49c2c
    std::pop_heap(buffer.begin(), buffer.end(), std::greater<>());
    diving_root_t<i_t, f_t> node = std::move(buffer.back());
    buffer.pop_back();
    return node;
  }

  i_t size() const { return buffer.size(); }
  constexpr i_t max_size() const { return max_size_; }
  const diving_root_t<i_t, f_t>& top() const { return buffer.front(); }
  void clear() { buffer.clear(); }
};

template <typename i_t, typename f_t>
class branch_and_bound_t {
 public:
  template <typename T>
  using mip_node_heap_t = std::priority_queue<T, std::vector<T>, node_compare_t<i_t, f_t>>;

  branch_and_bound_t(const user_problem_t<i_t, f_t>& user_problem,
                     const simplex_solver_settings_t<i_t, f_t>& solver_settings);

  // Set an initial guess based on the user_problem. This should be called before solve.
  void set_initial_guess(const std::vector<f_t>& user_guess) { guess_ = user_guess; }

  // Set a solution based on the user problem during the course of the solve
  void set_new_solution(const std::vector<f_t>& solution);

  // Repair a low-quality solution from the heuristics.
  bool repair_solution(const std::vector<f_t>& leaf_edge_norms,
                       const std::vector<f_t>& potential_solution,
                       f_t& repaired_obj,
                       std::vector<f_t>& repaired_solution) const;

  f_t get_upper_bound();
  f_t get_lower_bound();
  i_t get_heap_size();

  // The main entry routine. Returns the solver status and populates solution with the incumbent.
  mip_status_t solve(mip_solution_t<i_t, f_t>& solution);

 private:
  const user_problem_t<i_t, f_t>& original_problem_;
  const simplex_solver_settings_t<i_t, f_t> settings_;

  // Initial guess.
  std::vector<f_t> guess_;

  // LP relaxation
  lp_problem_t<i_t, f_t> original_lp_;
  std::vector<i_t> new_slacks_;
  std::vector<variable_type_t> var_types_;

  // Local lower bounds for each thread
  std::vector<omp_atomic_t<f_t>> local_lower_bounds_;

  // Mutex for upper bound
  omp_mutex_t mutex_upper_;

  // Global variable for upper bound
  f_t upper_bound_;

  // Global variable for incumbent. The incumbent should be updated with the upper bound
  mip_solution_t<i_t, f_t> incumbent_;

  // Structure with the general info of the solver.
  struct stats_t {
    f_t start_time                        = 0.0;
    omp_atomic_t<f_t> total_lp_solve_time = 0.0;
    omp_atomic_t<i_t> nodes_explored      = 0;
    omp_atomic_t<i_t> nodes_unexplored    = 0;
    omp_atomic_t<f_t> total_lp_iters      = 0;

    // This should only be used by the main thread
    f_t last_log                           = 0.0;
    omp_atomic_t<i_t> nodes_since_last_log = 0;
  } stats_;

  // Mutex for repair
  omp_mutex_t mutex_repair_;
  std::vector<std::vector<f_t>> repair_queue_;

  // Variables for the root node in the search tree.
  std::vector<variable_status_t> root_vstatus_;
  f_t root_objective_;
  lp_solution_t<i_t, f_t> root_relax_soln_;
  std::vector<f_t> edge_norms_;

  // Pseudocosts
  pseudo_costs_t<i_t, f_t> pc_;

  // Heap storing the nodes to be explored.
  omp_mutex_t mutex_heap_;
  mip_node_heap_t<mip_node_t<i_t, f_t>*> heap_;

  // Count the number of subtrees that are currently being explored.
  omp_atomic_t<i_t> active_subtrees_;

  // Queue for storing the promising node for performing dives.
  omp_mutex_t mutex_dive_queue_;
  dive_queue_t<i_t, f_t> dive_queue_;
  i_t min_diving_queue_size_;

  // Global status of the solver.
  omp_atomic_t<mip_exploration_status_t> status_;

  // In case, a best-first thread encounters a numerical issue when solving a node,
  // its blocks the progression of the lower bound.
  omp_atomic_t<f_t> lower_bound_ceiling_;

  // Set the final solution.
  mip_status_t set_final_solution(mip_solution_t<i_t, f_t>& solution, f_t lower_bound);

  // Update the incumbent solution with the new feasible solution
  // found during branch and bound.
  void add_feasible_solution(f_t leaf_objective,
                             const std::vector<f_t>& leaf_solution,
                             i_t leaf_depth,
                             char thread_type);

  // Repairs low-quality solutions from the heuristics, if it is applicable.
  void repair_heuristic_solutions();

  // Ramp-up phase of the solver, where we greedily expand the tree until
  // there is enough unexplored nodes. This is done recursively using OpenMP tasks.
  void exploration_ramp_up(search_tree_t<i_t, f_t>* search_tree,
                           mip_node_t<i_t, f_t>* node,
                           lp_problem_t<i_t, f_t>& leaf_problem,
                           const csc_matrix_t<i_t, f_t>& Arow,
                           i_t initial_heap_size);

  // Explore the search tree using the best-first search with plunging strategy.
  void explore_subtree(i_t id,
                       search_tree_t<i_t, f_t>& search_tree,
                       mip_node_t<i_t, f_t>* start_node,
                       lp_problem_t<i_t, f_t>& leaf_problem,
                       const csc_matrix_t<i_t, f_t>& Arow);

  // Each "main" thread pops a node from the global heap and then performs a plunge
  // (i.e., a shallow dive) into the subtree determined by the node.
  void best_first_thread(i_t id,
                         search_tree_t<i_t, f_t>& search_tree,
                         lp_problem_t<i_t, f_t>& leaf_problem,
                         const csc_matrix_t<i_t, f_t>& Arow);

  // Each diving thread pops the first node from the dive queue and then performs
  // a deep dive into the subtree determined by the node.
  void diving_thread(lp_problem_t<i_t, f_t>& leaf_problem,
                     const csc_matrix_t<i_t, f_t>& Arow,
                     i_t backtracking);

  // Solve the LP relaxation of a leaf node.
  dual::status_t solve_node_lp(mip_node_t<i_t, f_t>* node_ptr,
                               lp_problem_t<i_t, f_t>& leaf_problem,
                               lp_solution_t<i_t, f_t>& leaf_solution,
                               const csc_matrix_t<i_t, f_t>& Arow,
                               const std::vector<bool>& bounds_changed,
                               logger_t& log);

  // Update the tree after solving the LP relaxation.
  node_status_t update_tree(search_tree_t<i_t, f_t>& search_tree,
                            mip_node_t<i_t, f_t>* node_ptr,
                            const lp_problem_t<i_t, f_t>& leaf_problem,
                            const lp_solution_t<i_t, f_t>& leaf_solution,
                            dual::status_t lp_status,
                            char thread_type,
                            logger_t& log);

  // Sort the children based on the Martin's criteria.
  std::pair<mip_node_t<i_t, f_t>*, mip_node_t<i_t, f_t>*> child_selection(
    mip_node_t<i_t, f_t>* node_ptr);
};

}  // namespace cuopt::linear_programming::dual_simplex<|MERGE_RESOLUTION|>--- conflicted
+++ resolved
@@ -90,7 +90,6 @@
   {
     buffer.push_back(std::move(node));
     std::push_heap(buffer.begin(), buffer.end(), std::greater<>());
-<<<<<<< HEAD
     if (buffer.size() > max_size()) { buffer.pop_back(); }
   }
 
@@ -105,22 +104,6 @@
 
   diving_root_t<i_t, f_t> pop()
   {
-=======
-    if (buffer.size() > max_size()) { buffer.pop_back(); }
-  }
-
-  void emplace(mip_node_t<i_t, f_t>&& node,
-               const std::vector<f_t>& lower,
-               const std::vector<f_t>& upper)
-  {
-    buffer.emplace_back(std::move(node), lower, upper);
-    std::push_heap(buffer.begin(), buffer.end(), std::greater<>());
-    if (buffer.size() > max_size()) { buffer.pop_back(); }
-  }
-
-  diving_root_t<i_t, f_t> pop()
-  {
->>>>>>> 47f49c2c
     std::pop_heap(buffer.begin(), buffer.end(), std::greater<>());
     diving_root_t<i_t, f_t> node = std::move(buffer.back());
     buffer.pop_back();
@@ -267,9 +250,7 @@
 
   // Each diving thread pops the first node from the dive queue and then performs
   // a deep dive into the subtree determined by the node.
-  void diving_thread(lp_problem_t<i_t, f_t>& leaf_problem,
-                     const csc_matrix_t<i_t, f_t>& Arow,
-                     i_t backtracking);
+  void diving_thread(lp_problem_t<i_t, f_t>& leaf_problem, const csc_matrix_t<i_t, f_t>& Arow);
 
   // Solve the LP relaxation of a leaf node.
   dual::status_t solve_node_lp(mip_node_t<i_t, f_t>* node_ptr,

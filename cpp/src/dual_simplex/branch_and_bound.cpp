--- conflicted
+++ resolved
@@ -565,16 +565,12 @@
 node_status_t branch_and_bound_t<i_t, f_t>::solve_node(mip_node_t<i_t, f_t>* node_ptr,
                                                        search_tree_t<i_t, f_t>& search_tree,
                                                        lp_problem_t<i_t, f_t>& leaf_problem,
-<<<<<<< HEAD
                                                        basis_update_mpf_t<i_t, f_t>& ft,
                                                        std::vector<i_t>& basic_list,
                                                        std::vector<i_t>& nonbasic_list,
-                                                       const csc_matrix_t<i_t, f_t>& Arow,
-                                                       char thread_type,
-=======
                                                        node_presolver_t<i_t, f_t>& presolver,
                                                        thread_type_t thread_type,
->>>>>>> 1c92230e
+                                                       bool recompute,
                                                        logger_t& log)
 {
   const f_t abs_fathom_tol = settings_.absolute_mip_gap_tol / 10;
@@ -707,51 +703,6 @@
 }
 
 template <typename i_t, typename f_t>
-<<<<<<< HEAD
-dual::status_t branch_and_bound_t<i_t, f_t>::refactorize_basis(search_tree_t<i_t, f_t>& search_tree,
-                                                               mip_node_t<i_t, f_t>* node,
-                                                               lp_problem_t<i_t, f_t>& leaf_problem,
-                                                               basis_update_mpf_t<i_t, f_t>& ft,
-                                                               std::vector<i_t>& basic,
-                                                               std::vector<i_t>& nonbasic,
-                                                               char thread_type)
-{
-  std::vector<variable_status_t>& vstatus = node->vstatus;
-  auto status = factorize_basis(leaf_problem, settings_, vstatus, ft, basic, nonbasic, tic());
-
-  if (status == dual::status_t::TIME_LIMIT) {
-    search_tree.graphviz_node(settings_.log, node, "timeout", 0.0);
-    search_tree.update(node, node_status_t::TIME_LIMIT);
-    status_ = mip_exploration_status_t::TIME_LIMIT;
-    return status;
-
-  } else if (status == dual::status_t::NUMERICAL) {
-    lower_bound_ceiling_.fetch_min(node->lower_bound);
-
-    if (thread_type == 'B') {
-      settings_.log.printf(
-        "LP returned status %d on node %d. This indicates a numerical issue. The best bound is set "
-        "to "
-        "%+10.6e.\n",
-        status,
-        node->node_id,
-        compute_user_objective(original_lp_, lower_bound_ceiling_.load()));
-    }
-
-    search_tree.graphviz_node(settings_.log, node, "numerical", 0.0);
-    search_tree.update(node, node_status_t::NUMERICAL);
-    return status;
-  }
-
-  return dual::status_t::UNSET;
-}
-
-template <typename i_t, typename f_t>
-void branch_and_bound_t<i_t, f_t>::exploration_ramp_up(search_tree_t<i_t, f_t>* search_tree,
-                                                       mip_node_t<i_t, f_t>* node,
-                                                       lp_problem_t<i_t, f_t>& leaf_problem,
-                                                       const csc_matrix_t<i_t, f_t>& Arow,
-=======
 void branch_and_bound_t<i_t, f_t>::set_variable_bounds(mip_node_t<i_t, f_t>* node,
                                                        std::vector<f_t>& lower,
                                                        std::vector<f_t>& upper,
@@ -783,7 +734,6 @@
 template <typename i_t, typename f_t>
 void branch_and_bound_t<i_t, f_t>::exploration_ramp_up(mip_node_t<i_t, f_t>* node,
                                                        search_tree_t<i_t, f_t>* search_tree,
->>>>>>> 1c92230e
                                                        i_t initial_heap_size)
 {
   if (status_ != mip_exploration_status_t::RUNNING) { return; }
@@ -859,24 +809,16 @@
                       original_lp_.upper,
                       true);
 
-<<<<<<< HEAD
-  auto status = refactorize_basis(
-    *search_tree, node, leaf_problem, basis_update, basic_list, nonbasic_list, 'B');
-  if (status != dual::status_t::UNSET) { return; }
-
-  node_status_t node_status = solve_node(*search_tree,
-                                         node,
+  node_status_t node_status = solve_node(node,
+                                         *search_tree,
                                          leaf_problem,
                                          basis_update,
                                          basic_list,
                                          nonbasic_list,
-                                         Arow,
-                                         'B',
+                                         presolver,
+                                         thread_type_t::EXPLORATION,
+                                         true,
                                          settings_.log);
-=======
-  node_status_t node_status = solve_node(
-    node, *search_tree, leaf_problem, presolver, thread_type_t::EXPLORATION, settings_.log);
->>>>>>> 1c92230e
 
   if (node_status == node_status_t::TIME_LIMIT) {
     status_ = mip_exploration_status_t::TIME_LIMIT;
@@ -910,16 +852,12 @@
                                                    lp_problem_t<i_t, f_t>& leaf_problem,
                                                    node_presolver_t<i_t, f_t>& presolver)
 {
-<<<<<<< HEAD
   const i_t m    = leaf_problem.num_rows;
   bool recompute = true;
   basis_update_mpf_t<i_t, f_t> basis_update(m, settings_.refactor_frequency);
   std::vector<i_t> basic_list(m);
   std::vector<i_t> nonbasic_list;
 
-=======
-  bool recompute = true;
->>>>>>> 1c92230e
   std::deque<mip_node_t<i_t, f_t>*> stack;
   stack.push_front(start_node);
 
@@ -984,27 +922,6 @@
     }
 
     // Set the correct bounds for the leaf problem
-<<<<<<< HEAD
-    leaf_problem.lower = original_lp_.lower;
-    leaf_problem.upper = original_lp_.upper;
-
-    if (recompute) {
-      auto status = refactorize_basis(
-        search_tree, node_ptr, leaf_problem, basis_update, basic_list, nonbasic_list, 'B');
-      if (status != dual::status_t::UNSET) { continue; }
-    }
-
-    node_status_t node_status = solve_node(search_tree,
-                                           node_ptr,
-                                           leaf_problem,
-                                           basis_update,
-                                           basic_list,
-                                           nonbasic_list,
-                                           Arow,
-                                           'B',
-                                           settings_.log);
-
-=======
     set_variable_bounds(node_ptr,
                         leaf_problem.lower,
                         leaf_problem.upper,
@@ -1013,10 +930,17 @@
                         original_lp_.upper,
                         recompute);
 
-    node_status_t node_status = solve_node(
-      node_ptr, search_tree, leaf_problem, presolver, thread_type_t::EXPLORATION, settings_.log);
->>>>>>> 1c92230e
-    recompute = node_status != node_status_t::HAS_CHILDREN;
+    node_status_t node_status = solve_node(node_ptr,
+                                           search_tree,
+                                           leaf_problem,
+                                           basis_update,
+                                           basic_list,
+                                           nonbasic_list,
+                                           presolver,
+                                           thread_type_t::EXPLORATION,
+                                           recompute,
+                                           settings_.log);
+    recompute                 = node_status != node_status_t::HAS_CHILDREN;
 
     if (node_status == node_status_t::TIME_LIMIT) {
       status_ = mip_exploration_status_t::TIME_LIMIT;
@@ -1139,15 +1063,19 @@
       if (get_upper_bound() < start_node->node.lower_bound) { continue; }
 
       bool recompute = true;
-<<<<<<< HEAD
       const i_t m    = leaf_problem.num_rows;
 
       basis_update_mpf_t<i_t, f_t> basis_update(m, settings_.refactor_frequency);
       std::vector<i_t> basic_list(m);
       std::vector<i_t> nonbasic_list;
 
-=======
->>>>>>> 1c92230e
+      bool recompute = true;
+      const i_t m    = leaf_problem.num_rows;
+
+      basis_update_mpf_t<i_t, f_t> basis_update(m, settings_.refactor_frequency);
+      std::vector<i_t> basic_list(m);
+      std::vector<i_t> nonbasic_list;
+
       search_tree_t<i_t, f_t> subtree(std::move(start_node->node));
       std::deque<mip_node_t<i_t, f_t>*> stack;
       stack.push_front(&subtree.root);
@@ -1174,19 +1102,17 @@
                             start_node->upper,
                             recompute);
 
-<<<<<<< HEAD
-        if (recompute) {
-          auto status = refactorize_basis(
-            subtree, node_ptr, leaf_problem, basis_update, basic_list, nonbasic_list, 'D');
-          if (status != dual::status_t::UNSET) { continue; }
-        }
-
-        node_status_t node_status = solve_node(
-          subtree, node_ptr, leaf_problem, basis_update, basic_list, nonbasic_list, Arow, 'D', log);
-=======
-        node_status_t node_status =
-          solve_node(node_ptr, subtree, leaf_problem, presolver, thread_type_t::DIVING, log);
->>>>>>> 1c92230e
+        node_status_t node_status = solve_node(node_ptr,
+                                               subtree,
+                                               leaf_problem,
+                                               basis_update,
+                                               basic_list,
+                                               nonbasic_list,
+                                               presolver,
+                                               thread_type_t::DIVING,
+                                               recompute,
+                                               log);
+        recompute                 = node_status != node_status_t::HAS_CHILDREN;
 
         if (node_status == node_status_t::TIME_LIMIT) {
           return;

--- conflicted
+++ resolved
@@ -564,16 +564,6 @@
   std::vector<variable_status_t>& leaf_vstatus = node_ptr->vstatus;
   assert(leaf_vstatus.size() == leaf_problem.num_cols);
 
-<<<<<<< HEAD
-=======
-  std::vector<bool> bounds_changed(leaf_problem.num_cols, false);
-  // Technically, we can get the already strengthened bounds from the node/parent instead of
-  // getting it from the original problem and re-strengthening. But this requires storing
-  // two vectors at each node and potentially cause memory issues
-  node_ptr->get_variable_bounds(leaf_problem.lower, leaf_problem.upper, bounds_changed);
-
-  std::vector<f_t> leaf_edge_norms      = edge_norms_;  // = node.steepest_edge_norms;
->>>>>>> 47f49c2c
   simplex_solver_settings_t lp_settings = settings_;
   lp_settings.set_log(false);
   lp_settings.cut_off    = get_upper_bound() + settings_.dual_tol;
@@ -590,12 +580,8 @@
   if (feasible) {
     i_t node_iter     = 0;
     f_t lp_start_time = tic();
-<<<<<<< HEAD
-    lp_status         = dual_phase2(2,
-=======
 
     lp_status = dual_phase2(2,
->>>>>>> 47f49c2c
                             0,
                             lp_start_time,
                             leaf_problem,
@@ -611,7 +597,6 @@
         leaf_problem, lp_start_time, lp_settings, leaf_solution, leaf_vstatus, leaf_edge_norms);
       lp_status = convert_lp_status_to_dual_status(second_status);
     }
-<<<<<<< HEAD
 
     stats_.total_lp_solve_time += toc(lp_start_time);
     stats_.total_lp_iters += node_iter;
@@ -632,12 +617,6 @@
 {
   f_t upper_bound    = get_upper_bound();
   f_t abs_fathom_tol = settings_.absolute_mip_gap_tol / 10;
-=======
-
-    stats_.total_lp_solve_time += toc(lp_start_time);
-    stats_.total_lp_iters += node_iter;
-  }
->>>>>>> 47f49c2c
 
   if (lp_status == dual::status_t::DUAL_UNBOUNDED) {
     // Node was infeasible. Do not branch
@@ -766,12 +745,6 @@
                            nodes_explored > 0 ? stats_.total_lp_iters / nodes_explored : 0,
                            gap_user.c_str(),
                            now);
-<<<<<<< HEAD
-
-      stats_.last_log             = tic();
-      stats_.nodes_since_last_log = 0;
-=======
->>>>>>> 47f49c2c
     }
   }
 
@@ -780,7 +753,6 @@
     return;
   }
 
-<<<<<<< HEAD
   const i_t m = leaf_problem.num_rows;
   const i_t n = leaf_problem.num_cols;
   std::vector<bool> bounds_changed(n, false);
@@ -793,11 +765,6 @@
 
   dual::status_t lp_status =
     solve_node_lp(node, leaf_problem, leaf_solution, Arow, bounds_changed, settings_.log);
-=======
-  // Set the correct bounds for the leaf problem
-  leaf_problem.lower = original_lp_.lower;
-  leaf_problem.upper = original_lp_.upper;
->>>>>>> 47f49c2c
 
   node_status_t node_status =
     update_tree(*search_tree, node, leaf_problem, leaf_solution, lp_status, 'B', settings_.log);
@@ -904,7 +871,6 @@
       return;
     }
 
-<<<<<<< HEAD
     // Reset the bound_changed markers
     std::fill(bounds_changed.begin(), bounds_changed.end(), false);
 
@@ -923,14 +889,6 @@
     node_status_t node_status = update_tree(
       search_tree, node_ptr, leaf_problem, leaf_solution, lp_status, 'B', settings_.log);
     recompute = node_status != node_status_t::HAS_CHILDREN;
-=======
-    // Set the correct bounds for the leaf problem
-    leaf_problem.lower = original_lp_.lower;
-    leaf_problem.upper = original_lp_.upper;
-
-    node_status_t node_status =
-      solve_node(search_tree, node_ptr, leaf_problem, Arow, upper_bound, settings_.log, 'B');
->>>>>>> 47f49c2c
 
     if (node_status == node_status_t::TIME_LIMIT) {
       status_ = mip_exploration_status_t::TIME_LIMIT;
@@ -1030,8 +988,7 @@
 
 template <typename i_t, typename f_t>
 void branch_and_bound_t<i_t, f_t>::diving_thread(lp_problem_t<i_t, f_t>& leaf_problem,
-                                                 const csc_matrix_t<i_t, f_t>& Arow,
-                                                 i_t backtracking)
+                                                 const csc_matrix_t<i_t, f_t>& Arow)
 {
   logger_t log;
   log.log = false;
@@ -1050,12 +1007,9 @@
     if (start_node.has_value()) {
       if (get_upper_bound() < start_node->node.lower_bound) { continue; }
 
-<<<<<<< HEAD
       bool recompute = true;
       std::vector<bool> bounds_changed(n);
       lp_solution_t<i_t, f_t> leaf_solution(m, n);
-=======
->>>>>>> 47f49c2c
       search_tree_t<i_t, f_t> subtree(std::move(start_node->node));
       std::deque<mip_node_t<i_t, f_t>*> stack;
       stack.push_front(&subtree.root);
@@ -1073,7 +1027,6 @@
 
         if (toc(stats_.start_time) > settings_.time_limit) { return; }
 
-<<<<<<< HEAD
         // Reset the bound_changed markers
         std::fill(bounds_changed.begin(), bounds_changed.end(), false);
 
@@ -1088,11 +1041,6 @@
 
         dual::status_t lp_status =
           solve_node_lp(node_ptr, leaf_problem, leaf_solution, Arow, bounds_changed, log);
-=======
-        // Set the correct bounds for the leaf problem
-        leaf_problem.lower = start_node->lp_lower;
-        leaf_problem.upper = start_node->lp_upper;
->>>>>>> 47f49c2c
 
         node_status_t node_status =
           update_tree(subtree, node_ptr, leaf_problem, leaf_solution, lp_status, 'D', log);
@@ -1108,16 +1056,11 @@
         }
 
         if (stack.size() > 1) {
-<<<<<<< HEAD
-          if (dive_queue_.size() < min_diving_queue_size_ ||
-              (stack.front()->depth - stack.back()->depth) > backtracking) {
-=======
           // If the diving thread is consuming the nodes faster than the
           // best first search, then we split the current subtree at the
           // lowest possible point and move to the queue, so it can
           // be picked by another thread.
           if (dive_queue_.size() < min_diving_queue_size_) {
->>>>>>> 47f49c2c
             mutex_dive_queue_.lock();
             mip_node_t<i_t, f_t>* new_node = stack.back();
             stack.pop_back();
@@ -1320,7 +1263,7 @@
 
         for (i_t i = 0; i < settings_.num_diving_threads; i++) {
 #pragma omp task
-          diving_thread(leaf_problem, Arow, 10);
+          diving_thread(leaf_problem, Arow);
         }
       }
     }

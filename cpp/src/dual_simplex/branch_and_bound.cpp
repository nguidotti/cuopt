/*
 * SPDX-FileCopyrightText: Copyright (c) 2025 NVIDIA CORPORATION & AFFILIATES. All rights reserved.
 * SPDX-License-Identifier: Apache-2.0
 *
 * Licensed under the Apache License, Version 2.0 (the "License");
 * you may not use this file except in compliance with the License.
 * You may obtain a copy of the License at
 *
 * http://www.apache.org/licenses/LICENSE-2.0
 *
 * Unless required by applicable law or agreed to in writing, software
 * distributed under the License is distributed on an "AS IS" BASIS,
 * WITHOUT WARRANTIES OR CONDITIONS OF ANY KIND, either express or implied.
 * See the License for the specific language governing permissions and
 * limitations under the License.
 */

#include <omp.h>
#include <algorithm>
#include <dual_simplex/bounds_strenghtening.hpp>
#include <dual_simplex/branch_and_bound.hpp>
#include <dual_simplex/initial_basis.hpp>
#include <dual_simplex/logger.hpp>
#include <dual_simplex/mip_node.hpp>
#include <dual_simplex/node_presolve.hpp>
#include <dual_simplex/phase2.hpp>
#include <dual_simplex/presolve.hpp>
#include <dual_simplex/pseudo_costs.hpp>
#include <dual_simplex/random.hpp>
#include <dual_simplex/solve.hpp>
#include <dual_simplex/tic_toc.hpp>
#include <dual_simplex/user_problem.hpp>

#include <cmath>
#include <cstdio>
#include <cstdlib>
#include <deque>
#include <limits>
#include <optional>
#include <string>
#include <vector>

namespace cuopt::linear_programming::dual_simplex {

namespace {

template <typename f_t>
bool is_fractional(f_t x, variable_type_t var_type, f_t integer_tol)
{
  if (var_type == variable_type_t::CONTINUOUS) {
    return false;
  } else {
    f_t x_integer = std::round(x);
    return (std::abs(x_integer - x) > integer_tol);
  }
}

template <typename i_t, typename f_t>
i_t fractional_variables(const simplex_solver_settings_t<i_t, f_t>& settings,
                         const std::vector<f_t>& x,
                         const std::vector<variable_type_t>& var_types,
                         std::vector<i_t>& fractional)
{
  const i_t n = x.size();
  assert(x.size() == var_types.size());
  for (i_t j = 0; j < n; ++j) {
    if (is_fractional(x[j], var_types[j], settings.integer_tol)) { fractional.push_back(j); }
  }
  return fractional.size();
}

template <typename i_t, typename f_t>
void full_variable_types(const user_problem_t<i_t, f_t>& original_problem,
                         const lp_problem_t<i_t, f_t>& original_lp,
                         std::vector<variable_type_t>& var_types)
{
  var_types = original_problem.var_types;
  if (original_lp.num_cols > original_problem.num_cols) {
    var_types.resize(original_lp.num_cols);
    for (i_t k = original_problem.num_cols; k < original_lp.num_cols; k++) {
      var_types[k] = variable_type_t::CONTINUOUS;
    }
  }
}

template <typename i_t, typename f_t>
bool check_guess(const lp_problem_t<i_t, f_t>& original_lp,
                 const simplex_solver_settings_t<i_t, f_t>& settings,
                 const std::vector<variable_type_t>& var_types,
                 const std::vector<f_t>& guess,
                 f_t& primal_error,
                 f_t& bound_error,
                 i_t& num_fractional)
{
  bool feasible = false;
  std::vector<f_t> residual(original_lp.num_rows);
  residual = original_lp.rhs;
  matrix_vector_multiply(original_lp.A, 1.0, guess, -1.0, residual);
  primal_error           = vector_norm_inf<i_t, f_t>(residual);
  bound_error            = 0.0;
  constexpr bool verbose = false;
  for (i_t j = 0; j < original_lp.num_cols; j++) {
    // l_j <= x_j  infeas means x_j < l_j or l_j - x_j > 0
    const f_t low_bound_err = std::max(0.0, original_lp.lower[j] - guess[j]);
    // x_j <= u_j infeas means u_j < x_j or x_j - u_j > 0
    const f_t up_bound_err = std::max(0.0, guess[j] - original_lp.upper[j]);

    if (verbose && (low_bound_err > settings.primal_tol || up_bound_err > settings.primal_tol)) {
      settings.log.printf(
        "Bound error %d variable value %e. Low %e Upper %e. Low Error %e Up Error %e\n",
        j,
        guess[j],
        original_lp.lower[j],
        original_lp.upper[j],
        low_bound_err,
        up_bound_err);
    }
    bound_error = std::max(bound_error, std::max(low_bound_err, up_bound_err));
  }
  if (verbose) { settings.log.printf("Bounds infeasibility %e\n", bound_error); }
  std::vector<i_t> fractional;
  num_fractional = fractional_variables(settings, guess, var_types, fractional);
  if (verbose) { settings.log.printf("Fractional in solution %d\n", num_fractional); }
  if (bound_error < settings.primal_tol && primal_error < 2 * settings.primal_tol &&
      num_fractional == 0) {
    if (verbose) { settings.log.printf("Solution is feasible\n"); }
    feasible = true;
  }
  return feasible;
}

template <typename i_t, typename f_t>
void set_uninitialized_steepest_edge_norms(std::vector<f_t>& edge_norms)
{
  for (i_t j = 0; j < edge_norms.size(); ++j) {
    if (edge_norms[j] <= 0.0) { edge_norms[j] = 1e-4; }
  }
}

dual::status_t convert_lp_status_to_dual_status(lp_status_t status)
{
  if (status == lp_status_t::OPTIMAL) {
    return dual::status_t::OPTIMAL;
  } else if (status == lp_status_t::INFEASIBLE) {
    return dual::status_t::DUAL_UNBOUNDED;
  } else if (status == lp_status_t::ITERATION_LIMIT) {
    return dual::status_t::ITERATION_LIMIT;
  } else if (status == lp_status_t::TIME_LIMIT) {
    return dual::status_t::TIME_LIMIT;
  } else if (status == lp_status_t::NUMERICAL_ISSUES) {
    return dual::status_t::NUMERICAL;
  } else if (status == lp_status_t::CUTOFF) {
    return dual::status_t::CUTOFF;
  } else if (status == lp_status_t::CONCURRENT_LIMIT) {
    return dual::status_t::CONCURRENT_LIMIT;
  } else if (status == lp_status_t::UNSET) {
    return dual::status_t::UNSET;
  } else {
    return dual::status_t::NUMERICAL;
  }
}

template <typename f_t>
f_t sgn(f_t x)
{
  return x < 0 ? -1 : 1;
}

template <typename f_t>
f_t relative_gap(f_t obj_value, f_t lower_bound)
{
  f_t user_mip_gap = obj_value == 0.0
                       ? (lower_bound == 0.0 ? 0.0 : std::numeric_limits<f_t>::infinity())
                       : std::abs(obj_value - lower_bound) / std::abs(obj_value);
  if (std::isnan(user_mip_gap)) { return std::numeric_limits<f_t>::infinity(); }
  return user_mip_gap;
}

template <typename i_t, typename f_t>
f_t user_relative_gap(const lp_problem_t<i_t, f_t>& lp, f_t obj_value, f_t lower_bound)
{
  f_t user_obj         = compute_user_objective(lp, obj_value);
  f_t user_lower_bound = compute_user_objective(lp, lower_bound);
  f_t user_mip_gap     = user_obj == 0.0
                           ? (user_lower_bound == 0.0 ? 0.0 : std::numeric_limits<f_t>::infinity())
                           : std::abs(user_obj - user_lower_bound) / std::abs(user_obj);
  if (std::isnan(user_mip_gap)) { return std::numeric_limits<f_t>::infinity(); }
  return user_mip_gap;
}

template <typename f_t>
std::string user_mip_gap(f_t obj_value, f_t lower_bound)
{
  const f_t user_mip_gap = relative_gap(obj_value, lower_bound);
  if (user_mip_gap == std::numeric_limits<f_t>::infinity()) {
    return "  -  ";
  } else {
    constexpr int BUFFER_LEN = 32;
    char buffer[BUFFER_LEN];
    snprintf(buffer, BUFFER_LEN - 1, "%4.1f%%", user_mip_gap * 100);
    return std::string(buffer);
  }
}

inline const char* thread_type_symbol(thread_type_t type)
{
  switch (type) {
    case thread_type_t::EXPLORATION: return "B";
    case thread_type_t::DIVING: return "D";
    default: return "U";
  }
}

}  // namespace

template <typename i_t, typename f_t>
branch_and_bound_t<i_t, f_t>::branch_and_bound_t(
  const user_problem_t<i_t, f_t>& user_problem,
  const simplex_solver_settings_t<i_t, f_t>& solver_settings)
  : original_problem_(user_problem),
    settings_(solver_settings),
    original_lp_(user_problem.handle_ptr, 1, 1, 1),
    incumbent_(1),
    root_relax_soln_(1, 1),
    pc_(1),
    status_(mip_exploration_status_t::UNSET)
{
  stats_.start_time = tic();
  dualize_info_t<i_t, f_t> dualize_info;
  convert_user_problem(original_problem_, settings_, original_lp_, new_slacks_, dualize_info);
  full_variable_types(original_problem_, original_lp_, var_types_);

  mutex_upper_.lock();
  upper_bound_ = inf;
  mutex_upper_.unlock();
}

template <typename i_t, typename f_t>
f_t branch_and_bound_t<i_t, f_t>::get_upper_bound()
{
  mutex_upper_.lock();
  const f_t upper_bound = upper_bound_;
  mutex_upper_.unlock();
  return upper_bound;
}

template <typename i_t, typename f_t>
f_t branch_and_bound_t<i_t, f_t>::get_lower_bound()
{
  f_t lower_bound = lower_bound_ceiling_.load();
  mutex_heap_.lock();
  if (heap_.size() > 0) { lower_bound = std::min(heap_.top()->lower_bound, lower_bound); }
  mutex_heap_.unlock();

  for (i_t i = 0; i < local_lower_bounds_.size(); ++i) {
    lower_bound = std::min(local_lower_bounds_[i].load(), lower_bound);
  }

  return lower_bound;
}

template <typename i_t, typename f_t>
i_t branch_and_bound_t<i_t, f_t>::get_heap_size()
{
  mutex_heap_.lock();
  i_t size = heap_.size();
  mutex_heap_.unlock();
  return size;
}

template <typename i_t, typename f_t>
void branch_and_bound_t<i_t, f_t>::set_new_solution(const std::vector<f_t>& solution)
{
  if (solution.size() != original_problem_.num_cols) {
    settings_.log.printf(
      "Solution size mismatch %ld %d\n", solution.size(), original_problem_.num_cols);
  }
  std::vector<f_t> crushed_solution;
  crush_primal_solution<i_t, f_t>(
    original_problem_, original_lp_, solution, new_slacks_, crushed_solution);
  f_t obj             = compute_objective(original_lp_, crushed_solution);
  bool is_feasible    = false;
  bool attempt_repair = false;
  mutex_upper_.lock();
  if (obj < upper_bound_) {
    f_t primal_err;
    f_t bound_err;
    i_t num_fractional;
    is_feasible = check_guess(
      original_lp_, settings_, var_types_, crushed_solution, primal_err, bound_err, num_fractional);
    if (is_feasible) {
      upper_bound_ = obj;
    } else {
      attempt_repair         = true;
      constexpr bool verbose = false;
      if (verbose) {
        settings_.log.printf(
          "Injected solution infeasible. Constraint error %e bound error %e integer infeasible "
          "%d\n",
          primal_err,
          bound_err,
          num_fractional);
      }
    }
  }
  mutex_upper_.unlock();

  if (is_feasible) {
    if (status_ == mip_exploration_status_t::RUNNING) {
      f_t user_obj    = compute_user_objective(original_lp_, obj);
      f_t user_lower  = compute_user_objective(original_lp_, get_lower_bound());
      std::string gap = user_mip_gap<f_t>(user_obj, user_lower);

      settings_.log.printf(
        "H                           %+13.6e    %+10.6e                        %s %9.2f\n",
        user_obj,
        user_lower,
        gap.c_str(),
        toc(stats_.start_time));
    } else {
      settings_.log.printf("New solution from primal heuristics. Objective %+.6e. Time %.2f\n",
                           compute_user_objective(original_lp_, obj),
                           toc(stats_.start_time));
    }
  }

  if (attempt_repair) {
    mutex_repair_.lock();
    repair_queue_.push_back(crushed_solution);
    mutex_repair_.unlock();
  }
}

template <typename i_t, typename f_t>
bool branch_and_bound_t<i_t, f_t>::repair_solution(const std::vector<f_t>& edge_norms,
                                                   const std::vector<f_t>& potential_solution,
                                                   f_t& repaired_obj,
                                                   std::vector<f_t>& repaired_solution) const
{
  bool feasible = false;
  repaired_obj  = std::numeric_limits<f_t>::quiet_NaN();
  i_t n         = original_lp_.num_cols;
  assert(potential_solution.size() == n);

  lp_problem_t repair_lp = original_lp_;

  // Fix integer variables
  for (i_t j = 0; j < n; ++j) {
    if (var_types_[j] == variable_type_t::INTEGER) {
      const f_t fixed_val = std::round(potential_solution[j]);
      repair_lp.lower[j]  = fixed_val;
      repair_lp.upper[j]  = fixed_val;
    }
  }

  lp_solution_t<i_t, f_t> lp_solution(original_lp_.num_rows, original_lp_.num_cols);

  i_t iter                               = 0;
  f_t lp_start_time                      = tic();
  simplex_solver_settings_t lp_settings  = settings_;
  std::vector<variable_status_t> vstatus = root_vstatus_;
  lp_settings.set_log(false);
  lp_settings.inside_mip           = true;
  std::vector<f_t> leaf_edge_norms = edge_norms;
  // should probably set the cut off here lp_settings.cut_off
  dual::status_t lp_status = dual_phase2(
    2, 0, lp_start_time, repair_lp, lp_settings, vstatus, lp_solution, iter, leaf_edge_norms);
  repaired_solution = lp_solution.x;

  if (lp_status == dual::status_t::OPTIMAL) {
    f_t primal_error;
    f_t bound_error;
    i_t num_fractional;
    feasible               = check_guess(original_lp_,
                           settings_,
                           var_types_,
                           lp_solution.x,
                           primal_error,
                           bound_error,
                           num_fractional);
    repaired_obj           = compute_objective(original_lp_, repaired_solution);
    constexpr bool verbose = false;
    if (verbose) {
      settings_.log.printf(
        "After repair: feasible %d primal error %e bound error %e fractional %d. Objective %e\n",
        feasible,
        primal_error,
        bound_error,
        num_fractional,
        repaired_obj);
    }
  }

  return feasible;
}

template <typename i_t, typename f_t>
void branch_and_bound_t<i_t, f_t>::repair_heuristic_solutions()
{
  // Check if there are any solutions to repair
  std::vector<std::vector<f_t>> to_repair;
  mutex_repair_.lock();
  if (repair_queue_.size() > 0) {
    to_repair = repair_queue_;
    repair_queue_.clear();
  }
  mutex_repair_.unlock();

  if (to_repair.size() > 0) {
    settings_.log.debug("Attempting to repair %ld injected solutions\n", to_repair.size());
    for (const std::vector<f_t>& potential_solution : to_repair) {
      std::vector<f_t> repaired_solution;
      f_t repaired_obj;
      bool is_feasible =
        repair_solution(edge_norms_, potential_solution, repaired_obj, repaired_solution);
      if (is_feasible) {
        mutex_upper_.lock();

        if (repaired_obj < upper_bound_) {
          upper_bound_ = repaired_obj;
          incumbent_.set_incumbent_solution(repaired_obj, repaired_solution);

          f_t obj              = compute_user_objective(original_lp_, repaired_obj);
          f_t lower            = compute_user_objective(original_lp_, get_lower_bound());
          std::string user_gap = user_mip_gap<f_t>(obj, lower);

          settings_.log.printf(
            "H                           %+13.6e    %+10.6e                        %s %9.2f\n",
            obj,
            lower,
            user_gap.c_str(),
            toc(stats_.start_time));

          if (settings_.solution_callback != nullptr) {
            std::vector<f_t> original_x;
            uncrush_primal_solution(original_problem_, original_lp_, repaired_solution, original_x);
            settings_.solution_callback(original_x, repaired_obj);
          }
        }

        mutex_upper_.unlock();
      }
    }
  }
}

template <typename i_t, typename f_t>
mip_status_t branch_and_bound_t<i_t, f_t>::set_final_solution(mip_solution_t<i_t, f_t>& solution,
                                                              f_t lower_bound)
{
  mip_status_t mip_status = mip_status_t::UNSET;

  if (status_ == mip_exploration_status_t::NUMERICAL) {
    settings_.log.printf("Numerical issue encountered. Stopping the solver...\n");
    mip_status = mip_status_t::NUMERICAL;
  }

  if (status_ == mip_exploration_status_t::TIME_LIMIT) {
    settings_.log.printf("Time limit reached. Stopping the solver...\n");
    mip_status = mip_status_t::TIME_LIMIT;
  }

  f_t upper_bound = get_upper_bound();
  f_t gap         = upper_bound - lower_bound;
  f_t obj         = compute_user_objective(original_lp_, upper_bound);
  f_t user_lower  = compute_user_objective(original_lp_, lower_bound);
  f_t gap_rel     = user_relative_gap(original_lp_, upper_bound, lower_bound);

  settings_.log.printf(
    "Explored %d nodes in %.2fs.\n", stats_.nodes_explored, toc(stats_.start_time));
  settings_.log.printf("Absolute Gap %e Objective %.16e Lower Bound %.16e\n", gap, obj, user_lower);

  if (gap <= settings_.absolute_mip_gap_tol || gap_rel <= settings_.relative_mip_gap_tol) {
    mip_status = mip_status_t::OPTIMAL;
    if (gap > 0 && gap <= settings_.absolute_mip_gap_tol) {
      settings_.log.printf("Optimal solution found within absolute MIP gap tolerance (%.1e)\n",
                           settings_.absolute_mip_gap_tol);
    } else if (gap > 0 && gap_rel <= settings_.relative_mip_gap_tol) {
      settings_.log.printf("Optimal solution found within relative MIP gap tolerance (%.1e)\n",
                           settings_.relative_mip_gap_tol);
    } else {
      settings_.log.printf("Optimal solution found.\n");
    }
    if (settings_.heuristic_preemption_callback != nullptr) {
      settings_.heuristic_preemption_callback();
    }
  }

  if (status_ == mip_exploration_status_t::COMPLETED) {
    if (stats_.nodes_explored > 0 && stats_.nodes_unexplored == 0 && upper_bound == inf) {
      settings_.log.printf("Integer infeasible.\n");
      mip_status = mip_status_t::INFEASIBLE;
      if (settings_.heuristic_preemption_callback != nullptr) {
        settings_.heuristic_preemption_callback();
      }
    }
  }

  uncrush_primal_solution(original_problem_, original_lp_, incumbent_.x, solution.x);
  solution.objective          = incumbent_.objective;
  solution.lower_bound        = lower_bound;
  solution.nodes_explored     = stats_.nodes_explored;
  solution.simplex_iterations = stats_.total_lp_iters;

  return mip_status;
}

template <typename i_t, typename f_t>
void branch_and_bound_t<i_t, f_t>::add_feasible_solution(f_t leaf_objective,
                                                         const std::vector<f_t>& leaf_solution,
                                                         i_t leaf_depth,
                                                         thread_type_t thread_type)
{
  bool send_solution   = false;
  i_t nodes_explored   = stats_.nodes_explored;
  i_t nodes_unexplored = stats_.nodes_unexplored;

  mutex_upper_.lock();
  if (leaf_objective < upper_bound_) {
    incumbent_.set_incumbent_solution(leaf_objective, leaf_solution);
    upper_bound_    = leaf_objective;
    f_t lower_bound = get_lower_bound();
    f_t obj         = compute_user_objective(original_lp_, upper_bound_);
    f_t lower       = compute_user_objective(original_lp_, lower_bound);
    settings_.log.printf("%s%10d   %10lu    %+13.6e    %+10.6e   %6d   %7.1e     %s %9.2f\n",
                         thread_type_symbol(thread_type),
                         nodes_explored,
                         nodes_unexplored,
                         obj,
                         lower,
                         leaf_depth,
                         nodes_explored > 0 ? stats_.total_lp_iters / nodes_explored : 0,
                         user_mip_gap<f_t>(obj, lower).c_str(),
                         toc(stats_.start_time));

    send_solution = true;
  }

  if (send_solution && settings_.solution_callback != nullptr) {
    std::vector<f_t> original_x;
    uncrush_primal_solution(original_problem_, original_lp_, incumbent_.x, original_x);
    settings_.solution_callback(original_x, upper_bound_);
  }
  mutex_upper_.unlock();
}

template <typename i_t, typename f_t>
std::pair<mip_node_t<i_t, f_t>*, mip_node_t<i_t, f_t>*>
branch_and_bound_t<i_t, f_t>::child_selection(mip_node_t<i_t, f_t>* node_ptr)
{
  const i_t branch_var     = node_ptr->get_down_child()->branch_var;
  const f_t branch_var_val = node_ptr->get_down_child()->fractional_val;
  const f_t down_val       = std::floor(root_relax_soln_.x[branch_var]);
  const f_t up_val         = std::ceil(root_relax_soln_.x[branch_var]);
  const f_t down_dist      = branch_var_val - down_val;
  const f_t up_dist        = up_val - branch_var_val;
  constexpr f_t eps        = 1e-6;

  if (down_dist < up_dist + eps) {
    return std::make_pair(node_ptr->get_down_child(), node_ptr->get_up_child());

  } else {
    return std::make_pair(node_ptr->get_up_child(), node_ptr->get_down_child());
  }
}

template <typename i_t, typename f_t>
node_status_t branch_and_bound_t<i_t, f_t>::solve_node(mip_node_t<i_t, f_t>* node_ptr,
                                                       search_tree_t<i_t, f_t>& search_tree,
                                                       lp_problem_t<i_t, f_t>& leaf_problem,
<<<<<<< HEAD
                                                       basis_update_mpf_t<i_t, f_t>& ft,
                                                       std::vector<i_t>& basic_list,
                                                       std::vector<i_t>& nonbasic_list,
                                                       node_presolver_t<i_t, f_t>& presolver,
                                                       thread_type_t thread_type,
                                                       bool recompute,
=======
                                                       bounds_strengthening_t<i_t, f_t>& presolver,
                                                       thread_type_t thread_type,
                                                       bool recompute_bounds,
>>>>>>> cc89861c
                                                       const std::vector<f_t>& root_lower,
                                                       const std::vector<f_t>& root_upper,
                                                       logger_t& log)
{
  const f_t abs_fathom_tol = settings_.absolute_mip_gap_tol / 10;
  const f_t upper_bound    = get_upper_bound();

  lp_solution_t<i_t, f_t> leaf_solution(leaf_problem.num_rows, leaf_problem.num_cols);
  std::vector<variable_status_t>& leaf_vstatus = node_ptr->vstatus;
  assert(leaf_vstatus.size() == leaf_problem.num_cols);

  simplex_solver_settings_t lp_settings = settings_;
  lp_settings.set_log(false);
  lp_settings.cut_off    = upper_bound + settings_.dual_tol;
  lp_settings.inside_mip = 2;
  lp_settings.time_limit = settings_.time_limit - toc(stats_.start_time);

  // Reset the bound_changed markers
  std::fill(presolver.bounds_changed.begin(), presolver.bounds_changed.end(), false);

  // Set the correct bounds for the leaf problem
<<<<<<< HEAD
  if (recompute) {
=======
  if (recompute_bounds) {
>>>>>>> cc89861c
    leaf_problem.lower = root_lower;
    leaf_problem.upper = root_upper;
    node_ptr->get_variable_bounds(leaf_problem.lower, leaf_problem.upper, presolver.bounds_changed);

  } else {
    node_ptr->update_branched_variable_bounds(
      leaf_problem.lower, leaf_problem.upper, presolver.bounds_changed);
  }

  bool feasible =
<<<<<<< HEAD
    presolver.bound_strengthening(leaf_problem.lower, leaf_problem.upper, lp_settings);
=======
    presolver.bounds_strengthening(leaf_problem.lower, leaf_problem.upper, lp_settings);
>>>>>>> cc89861c

  dual::status_t lp_status = dual::status_t::DUAL_UNBOUNDED;

  if (feasible) {
    i_t node_iter                    = 0;
    f_t lp_start_time                = tic();
    std::vector<f_t> leaf_edge_norms = edge_norms_;  // = node.steepest_edge_norms;

    lp_status = dual_phase2_with_advanced_basis(2,
                                                0,
                                                recompute,
                                                lp_start_time,
                                                leaf_problem,
                                                lp_settings,
                                                leaf_vstatus,
                                                ft,
                                                basic_list,
                                                nonbasic_list,
                                                leaf_solution,
                                                node_iter,
                                                leaf_edge_norms);

    if (lp_status == dual::status_t::NUMERICAL) {
      log.debug("Numerical issue node %d. Resolving from scratch.\n", node_ptr->node_id);
<<<<<<< HEAD
      lp_status_t second_status = solve_linear_program_with_advanced_basis(leaf_problem,
                                                                           lp_start_time,
                                                                           lp_settings,
                                                                           leaf_solution,
                                                                           ft,
                                                                           basic_list,
                                                                           nonbasic_list,
                                                                           leaf_vstatus,
                                                                           leaf_edge_norms);

=======
      lp_status_t second_status = solve_linear_program_advanced(
        leaf_problem, lp_start_time, lp_settings, leaf_solution, leaf_vstatus, leaf_edge_norms);
>>>>>>> cc89861c
      lp_status = convert_lp_status_to_dual_status(second_status);
    }

    stats_.total_lp_solve_time += toc(lp_start_time);
    stats_.total_lp_iters += node_iter;
  }

  if (lp_status == dual::status_t::DUAL_UNBOUNDED) {
    // Node was infeasible. Do not branch
    node_ptr->lower_bound = inf;
    search_tree.graphviz_node(log, node_ptr, "infeasible", 0.0);
    search_tree.update(node_ptr, node_status_t::INFEASIBLE);
    return node_status_t::INFEASIBLE;

  } else if (lp_status == dual::status_t::CUTOFF) {
    // Node was cut off. Do not branch
    node_ptr->lower_bound = upper_bound;
    f_t leaf_objective    = compute_objective(leaf_problem, leaf_solution.x);
    search_tree.graphviz_node(log, node_ptr, "cut off", leaf_objective);
    search_tree.update(node_ptr, node_status_t::FATHOMED);
    return node_status_t::FATHOMED;

  } else if (lp_status == dual::status_t::OPTIMAL) {
    // LP was feasible
    std::vector<i_t> leaf_fractional;
    i_t leaf_num_fractional =
      fractional_variables(settings_, leaf_solution.x, var_types_, leaf_fractional);

    f_t leaf_objective    = compute_objective(leaf_problem, leaf_solution.x);
    node_ptr->lower_bound = leaf_objective;
    search_tree.graphviz_node(log, node_ptr, "lower bound", leaf_objective);
    pc_.update_pseudo_costs(node_ptr, leaf_objective);

    if (leaf_num_fractional == 0) {
      // Found a integer feasible solution
      add_feasible_solution(leaf_objective, leaf_solution.x, node_ptr->depth, thread_type);
      search_tree.graphviz_node(log, node_ptr, "integer feasible", leaf_objective);
      search_tree.update(node_ptr, node_status_t::INTEGER_FEASIBLE);
      return node_status_t::INTEGER_FEASIBLE;

    } else if (leaf_objective <= upper_bound + abs_fathom_tol) {
      logger_t pc_log = log;
      pc_log.log      = false;

      // Choose fractional variable to branch on
      const i_t branch_var = pc_.variable_selection(leaf_fractional, leaf_solution.x, pc_log);

      assert(leaf_vstatus.size() == leaf_problem.num_cols);
      search_tree.branch(
        node_ptr, branch_var, leaf_solution.x[branch_var], leaf_vstatus, leaf_problem, log);
      node_ptr->status = node_status_t::HAS_CHILDREN;
      return node_status_t::HAS_CHILDREN;

    } else {
      search_tree.graphviz_node(log, node_ptr, "fathomed", leaf_objective);
      search_tree.update(node_ptr, node_status_t::FATHOMED);
      return node_status_t::FATHOMED;
    }
  } else if (lp_status == dual::status_t::TIME_LIMIT) {
    search_tree.graphviz_node(log, node_ptr, "timeout", 0.0);
    search_tree.update(node_ptr, node_status_t::TIME_LIMIT);
    return node_status_t::TIME_LIMIT;

  } else {
    if (thread_type == thread_type_t::EXPLORATION) {
      lower_bound_ceiling_.fetch_min(node_ptr->lower_bound);
      log.printf(
        "LP returned status %d on node %d. This indicates a numerical issue. The best bound is set "
        "to "
        "%+10.6e.\n",
        lp_status,
        node_ptr->node_id,
        compute_user_objective(original_lp_, lower_bound_ceiling_.load()));
    }

    search_tree.graphviz_node(log, node_ptr, "numerical", 0.0);
    search_tree.update(node_ptr, node_status_t::NUMERICAL);
    return node_status_t::NUMERICAL;
  }
}

template <typename i_t, typename f_t>
void branch_and_bound_t<i_t, f_t>::exploration_ramp_up(mip_node_t<i_t, f_t>* node,
                                                       search_tree_t<i_t, f_t>* search_tree,
<<<<<<< HEAD
=======
                                                       const csr_matrix_t<i_t, f_t>& Arow,
>>>>>>> cc89861c
                                                       i_t initial_heap_size)
{
  if (status_ != mip_exploration_status_t::RUNNING) { return; }

  // Note that we do not know which thread will execute the
  // `exploration_ramp_up` task, so we allow to any thread
  // to repair the heuristic solution.
  repair_heuristic_solutions();

  // Make a copy of the original LP. We will modify its bounds at each leaf
  lp_problem_t<i_t, f_t> leaf_problem = original_lp_;
  std::vector<char> row_sense;
  bounds_strengthening_t<i_t, f_t> presolver(leaf_problem, Arow, row_sense, var_types_);

  f_t lower_bound      = node->lower_bound;
  f_t upper_bound      = get_upper_bound();
  f_t rel_gap          = user_relative_gap(original_lp_, upper_bound, lower_bound);
  f_t abs_gap          = upper_bound - lower_bound;
  i_t nodes_explored   = (++stats_.nodes_explored);
  i_t nodes_unexplored = (--stats_.nodes_unexplored);
  stats_.nodes_since_last_log++;

  if (lower_bound > upper_bound || rel_gap < settings_.relative_mip_gap_tol) {
    search_tree->graphviz_node(settings_.log, node, "cutoff", node->lower_bound);
    search_tree->update(node, node_status_t::FATHOMED);
    return;
  }

  f_t now                 = toc(stats_.start_time);
  f_t time_since_last_log = stats_.last_log == 0 ? 1.0 : toc(stats_.last_log);

  if (((stats_.nodes_since_last_log >= 10 || abs_gap < 10 * settings_.absolute_mip_gap_tol) &&
       (time_since_last_log >= 1)) ||
      (time_since_last_log > 30) || now > settings_.time_limit) {
    // Check if no new node was explored until now. If this is the case,
    // only the last thread should report the progress
    if (stats_.nodes_explored.load() == nodes_explored) {
      stats_.nodes_since_last_log = 0;
      stats_.last_log             = tic();

      f_t obj              = compute_user_objective(original_lp_, upper_bound);
      f_t user_lower       = compute_user_objective(original_lp_, root_objective_);
      std::string gap_user = user_mip_gap<f_t>(obj, user_lower);

      settings_.log.printf(" %10d   %10lu    %+13.6e    %+10.6e   %6d   %7.1e     %s %9.2f\n",
                           nodes_explored,
                           nodes_unexplored,
                           obj,
                           user_lower,
                           node->depth,
                           nodes_explored > 0 ? stats_.total_lp_iters / nodes_explored : 0,
                           gap_user.c_str(),
                           now);
    }
  }

  if (now > settings_.time_limit) {
    status_ = mip_exploration_status_t::TIME_LIMIT;
    return;
  }

<<<<<<< HEAD
  // Make a copy of the original LP. We will modify its bounds at each leaf
  lp_problem_t<i_t, f_t> leaf_problem = original_lp_;
  std::vector<char> row_sense;
  node_presolver_t<i_t, f_t> presolver(leaf_problem, row_sense, var_types_);

  const i_t m = leaf_problem.num_rows;
  basis_update_mpf_t<i_t, f_t> basis_update(m, settings_.refactor_frequency);
  std::vector<i_t> basic_list(m);
  std::vector<i_t> nonbasic_list;

  node_status_t node_status = solve_node(node,
                                         *search_tree,
                                         leaf_problem,
                                         basis_update,
                                         basic_list,
                                         nonbasic_list,
=======
  node_status_t node_status = solve_node(node,
                                         *search_tree,
                                         leaf_problem,
>>>>>>> cc89861c
                                         presolver,
                                         thread_type_t::EXPLORATION,
                                         true,
                                         original_lp_.lower,
                                         original_lp_.upper,
                                         settings_.log);

  if (node_status == node_status_t::TIME_LIMIT) {
    status_ = mip_exploration_status_t::TIME_LIMIT;
    return;

  } else if (node_status == node_status_t::HAS_CHILDREN) {
    stats_.nodes_unexplored += 2;

    // If we haven't generated enough nodes to keep the threads busy, continue the ramp up phase
    if (stats_.nodes_unexplored < initial_heap_size) {
#pragma omp task
<<<<<<< HEAD
      exploration_ramp_up(node->get_down_child(), search_tree, initial_heap_size);

#pragma omp task
      exploration_ramp_up(node->get_up_child(), search_tree, initial_heap_size);
=======
      exploration_ramp_up(node->get_down_child(), search_tree, Arow, initial_heap_size);

#pragma omp task
      exploration_ramp_up(node->get_up_child(), search_tree, Arow, initial_heap_size);
>>>>>>> cc89861c

    } else {
      // We've generated enough nodes, push further nodes onto the heap
      mutex_heap_.lock();
      heap_.push(node->get_down_child());
      heap_.push(node->get_up_child());
      mutex_heap_.unlock();
    }
  }
}

template <typename i_t, typename f_t>
void branch_and_bound_t<i_t, f_t>::explore_subtree(i_t task_id,
                                                   mip_node_t<i_t, f_t>* start_node,
                                                   search_tree_t<i_t, f_t>& search_tree,
                                                   lp_problem_t<i_t, f_t>& leaf_problem,
<<<<<<< HEAD
                                                   node_presolver_t<i_t, f_t>& presolver,
                                                   basis_update_mpf_t<i_t, f_t>& basis_update,
                                                   std::vector<i_t>& basic_list,
                                                   std::vector<i_t>& nonbasic_list)
{
  bool recompute = true;
=======
                                                   bounds_strengthening_t<i_t, f_t>& presolver)
{
  bool recompute_bounds = true;
>>>>>>> cc89861c
  std::deque<mip_node_t<i_t, f_t>*> stack;
  stack.push_front(start_node);

  while (stack.size() > 0 && status_ == mip_exploration_status_t::RUNNING) {
    if (task_id == 0) { repair_heuristic_solutions(); }

    mip_node_t<i_t, f_t>* node_ptr = stack.front();
    stack.pop_front();

    f_t lower_bound = node_ptr->lower_bound;
    f_t upper_bound = get_upper_bound();
    f_t abs_gap     = upper_bound - lower_bound;
    f_t rel_gap     = user_relative_gap(original_lp_, upper_bound, lower_bound);

    // This is based on three assumptions:
    // - The stack only contains sibling nodes, i.e., the current node and it sibling (if
    // applicable)
    // - The current node and its siblings uses the lower bound of the parent before solving the LP
    // relaxation
    // - The lower bound of the parent is lower or equal to its children
    assert(task_id < local_lower_bounds_.size());
    local_lower_bounds_[task_id] = lower_bound;
    i_t nodes_explored           = (++stats_.nodes_explored);
    i_t nodes_unexplored         = (--stats_.nodes_unexplored);
    stats_.nodes_since_last_log++;

    if (lower_bound > upper_bound || rel_gap < settings_.relative_mip_gap_tol) {
      search_tree.graphviz_node(settings_.log, node_ptr, "cutoff", node_ptr->lower_bound);
      search_tree.update(node_ptr, node_status_t::FATHOMED);
<<<<<<< HEAD
      recompute = true;
=======
      recompute_bounds = true;
>>>>>>> cc89861c
      continue;
    }

    f_t now = toc(stats_.start_time);

    if (task_id == 0) {
      f_t time_since_last_log = stats_.last_log == 0 ? 1.0 : toc(stats_.last_log);

      if (((stats_.nodes_since_last_log >= 1000 || abs_gap < 10 * settings_.absolute_mip_gap_tol) &&
           time_since_last_log >= 1) ||
          (time_since_last_log > 30) || now > settings_.time_limit) {
        f_t obj              = compute_user_objective(original_lp_, upper_bound);
        f_t user_lower       = compute_user_objective(original_lp_, get_lower_bound());
        std::string gap_user = user_mip_gap<f_t>(obj, user_lower);
        settings_.log.printf(" %10d   %10lu    %+13.6e    %+10.6e   %6d   %7.1e     %s %9.2f\n",
                             nodes_explored,
                             nodes_unexplored,
                             obj,
                             user_lower,
                             node_ptr->depth,
                             nodes_explored > 0 ? stats_.total_lp_iters / nodes_explored : 0,
                             gap_user.c_str(),
                             now);
        stats_.last_log             = tic();
        stats_.nodes_since_last_log = 0;
      }
    }

    if (now > settings_.time_limit) {
      status_ = mip_exploration_status_t::TIME_LIMIT;
      return;
    }

    node_status_t node_status = solve_node(node_ptr,
                                           search_tree,
                                           leaf_problem,
<<<<<<< HEAD
                                           basis_update,
                                           basic_list,
                                           nonbasic_list,
                                           presolver,
                                           thread_type_t::EXPLORATION,
                                           recompute,
=======
                                           presolver,
                                           thread_type_t::EXPLORATION,
                                           recompute_bounds,
>>>>>>> cc89861c
                                           original_lp_.lower,
                                           original_lp_.upper,
                                           settings_.log);

<<<<<<< HEAD
    recompute = node_status != node_status_t::HAS_CHILDREN;
=======
    recompute_bounds = node_status != node_status_t::HAS_CHILDREN;
>>>>>>> cc89861c

    if (node_status == node_status_t::TIME_LIMIT) {
      status_ = mip_exploration_status_t::TIME_LIMIT;
      return;

    } else if (node_status == node_status_t::HAS_CHILDREN) {
      // The stack should only contain the children of the current parent.
      // If the stack size is greater than 0,
      // we pop the current node from the stack and place it in the global heap,
      // since we are about to add the two children to the stack
      if (stack.size() > 0) {
        mip_node_t<i_t, f_t>* node = stack.back();
        stack.pop_back();

        // The order here matters. We want to create a copy of the node
        // before adding to the global heap. Otherwise,
        // some thread may consume the node (possibly fathoming it)
        // before we had the chance to add to the diving queue.
        // This lead to a SIGSEGV. Although, in this case, it
        // would be better if we discard the node instead.
        if (get_heap_size() > settings_.num_bfs_threads) {
          std::vector<f_t> lower = original_lp_.lower;
          std::vector<f_t> upper = original_lp_.upper;
          node->get_variable_bounds(lower, upper, presolver.bounds_changed);

          mutex_dive_queue_.lock();
          dive_queue_.emplace(node->detach_copy(), std::move(lower), std::move(upper));
          mutex_dive_queue_.unlock();
        }

        mutex_heap_.lock();
        heap_.push(node);
        mutex_heap_.unlock();
      }

      stats_.nodes_unexplored += 2;

      auto [first, second] = child_selection(node_ptr);
      stack.push_front(second);
      stack.push_front(first);
    }
  }
}

template <typename i_t, typename f_t>
<<<<<<< HEAD
void branch_and_bound_t<i_t, f_t>::best_first_thread(i_t task_id,
                                                     search_tree_t<i_t, f_t>& search_tree)
=======
void branch_and_bound_t<i_t, f_t>::best_first_thread(i_t id,
                                                     search_tree_t<i_t, f_t>& search_tree,
                                                     const csr_matrix_t<i_t, f_t>& Arow)
>>>>>>> cc89861c
{
  f_t lower_bound = -inf;
  f_t upper_bound = inf;
  f_t abs_gap     = inf;
  f_t rel_gap     = inf;

  // Make a copy of the original LP. We will modify its bounds at each leaf
  lp_problem_t<i_t, f_t> leaf_problem = original_lp_;
  std::vector<char> row_sense;
<<<<<<< HEAD
  node_presolver_t<i_t, f_t> presolver(leaf_problem, row_sense, var_types_);

  const i_t m = leaf_problem.num_rows;
  basis_update_mpf_t<i_t, f_t> basis_update(m, settings_.refactor_frequency);
  std::vector<i_t> basic_list(m);
  std::vector<i_t> nonbasic_list;
=======
  bounds_strengthening_t<i_t, f_t> presolver(leaf_problem, Arow, row_sense, var_types_);
>>>>>>> cc89861c

  while (status_ == mip_exploration_status_t::RUNNING && abs_gap > settings_.absolute_mip_gap_tol &&
         rel_gap > settings_.relative_mip_gap_tol &&
         (active_subtrees_ > 0 || get_heap_size() > 0)) {
    mip_node_t<i_t, f_t>* start_node = nullptr;

    // If there any node left in the heap, we pop the top node and explore it.
    mutex_heap_.lock();
    if (heap_.size() > 0) {
      start_node = heap_.top();
      heap_.pop();
      active_subtrees_++;
    }
    mutex_heap_.unlock();

    if (start_node != nullptr) {
      if (get_upper_bound() < start_node->lower_bound) {
        // This node was put on the heap earlier but its lower bound is now greater than the
        // current upper bound
<<<<<<< HEAD
        search_tree.graphviz_node(settings_.log, start_node, "cutoff", start_node->lower_bound);
        search_tree.update(start_node, node_status_t::FATHOMED);
=======
        search_tree.graphviz_node(settings_.log, node_ptr, "cutoff", node_ptr->lower_bound);
        search_tree.update(node_ptr, node_status_t::FATHOMED);
>>>>>>> cc89861c
        active_subtrees_--;
        continue;
      }

      // Best-first search with plunging
<<<<<<< HEAD
      explore_subtree(task_id,
                      start_node,
                      search_tree,
                      leaf_problem,
                      presolver,
                      basis_update,
                      basic_list,
                      nonbasic_list);

=======
      explore_subtree(id, node_ptr, search_tree, leaf_problem, presolver);
>>>>>>> cc89861c
      active_subtrees_--;
    }

    lower_bound = get_lower_bound();
    upper_bound = get_upper_bound();
    abs_gap     = upper_bound - lower_bound;
    rel_gap     = user_relative_gap(original_lp_, upper_bound, lower_bound);
  }

  // Check if it is the last thread that exited the loop and no
  // timeout or numerical error has happen.
  if (status_ == mip_exploration_status_t::RUNNING) {
    if (active_subtrees_ == 0) {
      status_ = mip_exploration_status_t::COMPLETED;
    } else {
      local_lower_bounds_[task_id] = inf;
    }
  }
}

template <typename i_t, typename f_t>
<<<<<<< HEAD
void branch_and_bound_t<i_t, f_t>::diving_thread()
=======
void branch_and_bound_t<i_t, f_t>::diving_thread(const csr_matrix_t<i_t, f_t>& Arow)
>>>>>>> cc89861c
{
  logger_t log;
  log.log = false;

  // Make a copy of the original LP. We will modify its bounds at each leaf
  lp_problem_t<i_t, f_t> leaf_problem = original_lp_;
  std::vector<char> row_sense;
<<<<<<< HEAD
  node_presolver_t<i_t, f_t> presolver(leaf_problem, row_sense, var_types_);

  const i_t m = leaf_problem.num_rows;
  basis_update_mpf_t<i_t, f_t> basis_update(m, settings_.refactor_frequency);
  std::vector<i_t> basic_list(m);
  std::vector<i_t> nonbasic_list;
=======
  bounds_strengthening_t<i_t, f_t> presolver(leaf_problem, Arow, row_sense, var_types_);
>>>>>>> cc89861c

  while (status_ == mip_exploration_status_t::RUNNING &&
         (active_subtrees_ > 0 || get_heap_size() > 0)) {
    std::optional<diving_root_t<i_t, f_t>> start_node;

    mutex_dive_queue_.lock();
    if (dive_queue_.size() > 0) { start_node = dive_queue_.pop(); }
    mutex_dive_queue_.unlock();

    if (start_node.has_value()) {
      if (get_upper_bound() < start_node->node.lower_bound) { continue; }

<<<<<<< HEAD
      bool recompute = true;
=======
      bool recompute_bounds = true;
>>>>>>> cc89861c
      search_tree_t<i_t, f_t> subtree(std::move(start_node->node));
      std::deque<mip_node_t<i_t, f_t>*> stack;
      stack.push_front(&subtree.root);

      while (stack.size() > 0 && status_ == mip_exploration_status_t::RUNNING) {
        mip_node_t<i_t, f_t>* node_ptr = stack.front();
        stack.pop_front();
        f_t upper_bound = get_upper_bound();
        f_t rel_gap     = user_relative_gap(original_lp_, upper_bound, node_ptr->lower_bound);

        if (node_ptr->lower_bound > upper_bound || rel_gap < settings_.relative_mip_gap_tol) {
<<<<<<< HEAD
          recompute = true;
=======
          recompute_bounds = true;
>>>>>>> cc89861c
          continue;
        }

        if (toc(stats_.start_time) > settings_.time_limit) { return; }

        node_status_t node_status = solve_node(node_ptr,
                                               subtree,
                                               leaf_problem,
<<<<<<< HEAD
                                               basis_update,
                                               basic_list,
                                               nonbasic_list,
                                               presolver,
                                               thread_type_t::DIVING,
                                               recompute,
=======
                                               presolver,
                                               thread_type_t::DIVING,
                                               recompute_bounds,
>>>>>>> cc89861c
                                               start_node->lower,
                                               start_node->upper,
                                               log);

<<<<<<< HEAD
        recompute = node_status != node_status_t::HAS_CHILDREN;
=======
        recompute_bounds = node_status != node_status_t::HAS_CHILDREN;
>>>>>>> cc89861c

        if (node_status == node_status_t::TIME_LIMIT) {
          return;

        } else if (node_status == node_status_t::HAS_CHILDREN) {
          auto [first, second] = child_selection(node_ptr);
          stack.push_front(second);
          stack.push_front(first);
        }

        if (stack.size() > 1) {
          // If the diving thread is consuming the nodes faster than the
          // best first search, then we split the current subtree at the
          // lowest possible point and move to the queue, so it can
          // be picked by another thread.
          if (dive_queue_.size() < min_diving_queue_size_) {
            mip_node_t<i_t, f_t>* new_node = stack.back();
            stack.pop_back();

            std::vector<f_t> lower = start_node->lower;
            std::vector<f_t> upper = start_node->upper;
            new_node->get_variable_bounds(lower, upper, presolver.bounds_changed);

            mutex_dive_queue_.lock();
            dive_queue_.emplace(new_node->detach_copy(), std::move(lower), std::move(upper));
            mutex_dive_queue_.unlock();
          }
        }
      }
    }
  }
}

template <typename i_t, typename f_t>
mip_status_t branch_and_bound_t<i_t, f_t>::solve(mip_solution_t<i_t, f_t>& solution)
{
  logger_t log;
  log.log                 = false;
  status_                 = mip_exploration_status_t::UNSET;
  stats_.nodes_unexplored = 0;
  stats_.nodes_explored   = 0;

  if (guess_.size() != 0) {
    std::vector<f_t> crushed_guess;
    crush_primal_solution(original_problem_, original_lp_, guess_, new_slacks_, crushed_guess);
    f_t primal_err;
    f_t bound_err;
    i_t num_fractional;
    const bool feasible = check_guess(
      original_lp_, settings_, var_types_, crushed_guess, primal_err, bound_err, num_fractional);
    if (feasible) {
      const f_t computed_obj = compute_objective(original_lp_, crushed_guess);
      mutex_upper_.lock();
      incumbent_.set_incumbent_solution(computed_obj, crushed_guess);
      upper_bound_ = computed_obj;
      mutex_upper_.unlock();
    }
  }

  root_relax_soln_.resize(original_lp_.num_rows, original_lp_.num_cols);

  settings_.log.printf("Solving LP root relaxation\n");
  simplex_solver_settings_t lp_settings = settings_;
  lp_settings.inside_mip                = 1;
  lp_status_t root_status               = solve_linear_program_advanced(
    original_lp_, stats_.start_time, lp_settings, root_relax_soln_, root_vstatus_, edge_norms_);
  stats_.total_lp_iters      = root_relax_soln_.iterations;
  stats_.total_lp_solve_time = toc(stats_.start_time);

  if (root_status == lp_status_t::INFEASIBLE) {
    settings_.log.printf("MIP Infeasible\n");
    // FIXME: rarely dual simplex detects infeasible whereas it is feasible.
    // to add a small safety net, check if there is a primal solution already.
    // Uncomment this if the issue with cost266-UUE is resolved
    // if (settings.heuristic_preemption_callback != nullptr) {
    //   settings.heuristic_preemption_callback();
    // }
    return mip_status_t::INFEASIBLE;
  }
  if (root_status == lp_status_t::UNBOUNDED) {
    settings_.log.printf("MIP Unbounded\n");
    if (settings_.heuristic_preemption_callback != nullptr) {
      settings_.heuristic_preemption_callback();
    }
    return mip_status_t::UNBOUNDED;
  }

  if (root_status == lp_status_t::TIME_LIMIT) {
    status_ = mip_exploration_status_t::TIME_LIMIT;
    return set_final_solution(solution, -inf);
  }

  assert(root_vstatus_.size() == original_lp_.num_cols);
  set_uninitialized_steepest_edge_norms<i_t, f_t>(edge_norms_);

  root_objective_ = compute_objective(original_lp_, root_relax_soln_.x);
  local_lower_bounds_.assign(settings_.num_bfs_threads, root_objective_);

  if (settings_.set_simplex_solution_callback != nullptr) {
    std::vector<f_t> original_x;
    uncrush_primal_solution(original_problem_, original_lp_, root_relax_soln_.x, original_x);
    std::vector<f_t> original_dual;
    std::vector<f_t> original_z;
    uncrush_dual_solution(original_problem_,
                          original_lp_,
                          root_relax_soln_.y,
                          root_relax_soln_.z,
                          original_dual,
                          original_z);
    settings_.set_simplex_solution_callback(
      original_x, original_dual, compute_user_objective(original_lp_, root_objective_));
  }

  std::vector<i_t> fractional;
  const i_t num_fractional =
    fractional_variables(settings_, root_relax_soln_.x, var_types_, fractional);

  if (num_fractional == 0) {
    mutex_upper_.lock();
    incumbent_.set_incumbent_solution(root_objective_, root_relax_soln_.x);
    upper_bound_ = root_objective_;
    mutex_upper_.unlock();
    // We should be done here
    uncrush_primal_solution(original_problem_, original_lp_, incumbent_.x, solution.x);
    solution.objective          = incumbent_.objective;
    solution.lower_bound        = root_objective_;
    solution.nodes_explored     = 0;
    solution.simplex_iterations = root_relax_soln_.iterations;
    settings_.log.printf("Optimal solution found at root node. Objective %.16e. Time %.2f.\n",
                         compute_user_objective(original_lp_, root_objective_),
                         toc(stats_.start_time));

    if (settings_.solution_callback != nullptr) {
      settings_.solution_callback(solution.x, solution.objective);
    }
    if (settings_.heuristic_preemption_callback != nullptr) {
      settings_.heuristic_preemption_callback();
    }
    return mip_status_t::OPTIMAL;
  }

  pc_.resize(original_lp_.num_cols);
  strong_branching<i_t, f_t>(original_lp_,
                             settings_,
                             stats_.start_time,
                             var_types_,
                             root_relax_soln_.x,
                             fractional,
                             root_objective_,
                             root_vstatus_,
                             edge_norms_,
                             pc_);

  if (toc(stats_.start_time) > settings_.time_limit) {
    status_ = mip_exploration_status_t::TIME_LIMIT;
    return set_final_solution(solution, root_objective_);
  }

  // Choose variable to branch on
  i_t branch_var = pc_.variable_selection(fractional, root_relax_soln_.x, log);

  search_tree_t<i_t, f_t> search_tree(root_objective_, root_vstatus_);
  search_tree.graphviz_node(settings_.log, &search_tree.root, "lower bound", root_objective_);
  search_tree.branch(&search_tree.root,
                     branch_var,
                     root_relax_soln_.x[branch_var],
                     root_vstatus_,
                     original_lp_,
                     log);

  settings_.log.printf("Exploring the B&B tree using %d best-first threads and %d diving threads\n",
                       settings_.num_bfs_threads,
                       settings_.num_diving_threads);

  settings_.log.printf(
    " | Explored | Unexplored |    Objective    |     Bound     | Depth | Iter/Node |   Gap    "
    "|  Time  |\n");

  stats_.nodes_explored       = 0;
  stats_.nodes_unexplored     = 2;
  stats_.nodes_since_last_log = 0;
  stats_.last_log             = tic();
  active_subtrees_            = 0;
  min_diving_queue_size_      = 4 * settings_.num_diving_threads;
  status_                     = mip_exploration_status_t::RUNNING;
  lower_bound_ceiling_        = inf;
  original_lp_.A.transpose(original_lp_.Arow);

  csr_matrix_t<i_t, f_t> Arow(1, 1, 0);
  original_lp_.A.to_compressed_row(Arow);

#pragma omp parallel num_threads(settings_.num_threads)
  {
#pragma omp master
    {
      auto down_child  = search_tree.root.get_down_child();
      auto up_child    = search_tree.root.get_up_child();
      i_t initial_size = 2 * settings_.num_threads;

#pragma omp task
<<<<<<< HEAD
      exploration_ramp_up(down_child, &search_tree, initial_size);

#pragma omp task
      exploration_ramp_up(up_child, &search_tree, initial_size);
=======
      exploration_ramp_up(down_child, &search_tree, Arow, initial_size);

#pragma omp task
      exploration_ramp_up(up_child, &search_tree, Arow, initial_size);
>>>>>>> cc89861c
    }

#pragma omp barrier

#pragma omp master
    {
      for (i_t i = 0; i < settings_.num_bfs_threads; i++) {
#pragma omp task
<<<<<<< HEAD
        best_first_thread(i, search_tree);
      }
=======
          best_first_thread(i, search_tree, Arow);
        }
>>>>>>> cc89861c

      for (i_t i = 0; i < settings_.num_diving_threads; i++) {
#pragma omp task
<<<<<<< HEAD
        diving_thread();
=======
          diving_thread(Arow);
        }
>>>>>>> cc89861c
      }
    }
  }

  f_t lower_bound = heap_.size() > 0 ? heap_.top()->lower_bound : search_tree.root.lower_bound;
  return set_final_solution(solution, lower_bound);
}

#ifdef DUAL_SIMPLEX_INSTANTIATE_DOUBLE

template class branch_and_bound_t<int, double>;

#endif

}  // namespace cuopt::linear_programming::dual_simplex<|MERGE_RESOLUTION|>--- conflicted
+++ resolved
@@ -22,7 +22,6 @@
 #include <dual_simplex/initial_basis.hpp>
 #include <dual_simplex/logger.hpp>
 #include <dual_simplex/mip_node.hpp>
-#include <dual_simplex/node_presolve.hpp>
 #include <dual_simplex/phase2.hpp>
 #include <dual_simplex/presolve.hpp>
 #include <dual_simplex/pseudo_costs.hpp>
@@ -568,18 +567,12 @@
 node_status_t branch_and_bound_t<i_t, f_t>::solve_node(mip_node_t<i_t, f_t>* node_ptr,
                                                        search_tree_t<i_t, f_t>& search_tree,
                                                        lp_problem_t<i_t, f_t>& leaf_problem,
-<<<<<<< HEAD
                                                        basis_update_mpf_t<i_t, f_t>& ft,
                                                        std::vector<i_t>& basic_list,
                                                        std::vector<i_t>& nonbasic_list,
-                                                       node_presolver_t<i_t, f_t>& presolver,
-                                                       thread_type_t thread_type,
-                                                       bool recompute,
-=======
                                                        bounds_strengthening_t<i_t, f_t>& presolver,
                                                        thread_type_t thread_type,
-                                                       bool recompute_bounds,
->>>>>>> cc89861c
+                                                       bool recompute_bounds_and_basis,
                                                        const std::vector<f_t>& root_lower,
                                                        const std::vector<f_t>& root_upper,
                                                        logger_t& log)
@@ -601,11 +594,7 @@
   std::fill(presolver.bounds_changed.begin(), presolver.bounds_changed.end(), false);
 
   // Set the correct bounds for the leaf problem
-<<<<<<< HEAD
-  if (recompute) {
-=======
-  if (recompute_bounds) {
->>>>>>> cc89861c
+  if (recompute_bounds_and_basis) {
     leaf_problem.lower = root_lower;
     leaf_problem.upper = root_upper;
     node_ptr->get_variable_bounds(leaf_problem.lower, leaf_problem.upper, presolver.bounds_changed);
@@ -616,11 +605,7 @@
   }
 
   bool feasible =
-<<<<<<< HEAD
-    presolver.bound_strengthening(leaf_problem.lower, leaf_problem.upper, lp_settings);
-=======
     presolver.bounds_strengthening(leaf_problem.lower, leaf_problem.upper, lp_settings);
->>>>>>> cc89861c
 
   dual::status_t lp_status = dual::status_t::DUAL_UNBOUNDED;
 
@@ -631,7 +616,7 @@
 
     lp_status = dual_phase2_with_advanced_basis(2,
                                                 0,
-                                                recompute,
+                                                recompute_bounds_and_basis,
                                                 lp_start_time,
                                                 leaf_problem,
                                                 lp_settings,
@@ -645,7 +630,6 @@
 
     if (lp_status == dual::status_t::NUMERICAL) {
       log.debug("Numerical issue node %d. Resolving from scratch.\n", node_ptr->node_id);
-<<<<<<< HEAD
       lp_status_t second_status = solve_linear_program_with_advanced_basis(leaf_problem,
                                                                            lp_start_time,
                                                                            lp_settings,
@@ -656,10 +640,6 @@
                                                                            leaf_vstatus,
                                                                            leaf_edge_norms);
 
-=======
-      lp_status_t second_status = solve_linear_program_advanced(
-        leaf_problem, lp_start_time, lp_settings, leaf_solution, leaf_vstatus, leaf_edge_norms);
->>>>>>> cc89861c
       lp_status = convert_lp_status_to_dual_status(second_status);
     }
 
@@ -744,10 +724,7 @@
 template <typename i_t, typename f_t>
 void branch_and_bound_t<i_t, f_t>::exploration_ramp_up(mip_node_t<i_t, f_t>* node,
                                                        search_tree_t<i_t, f_t>* search_tree,
-<<<<<<< HEAD
-=======
                                                        const csr_matrix_t<i_t, f_t>& Arow,
->>>>>>> cc89861c
                                                        i_t initial_heap_size)
 {
   if (status_ != mip_exploration_status_t::RUNNING) { return; }
@@ -756,11 +733,6 @@
   // `exploration_ramp_up` task, so we allow to any thread
   // to repair the heuristic solution.
   repair_heuristic_solutions();
-
-  // Make a copy of the original LP. We will modify its bounds at each leaf
-  lp_problem_t<i_t, f_t> leaf_problem = original_lp_;
-  std::vector<char> row_sense;
-  bounds_strengthening_t<i_t, f_t> presolver(leaf_problem, Arow, row_sense, var_types_);
 
   f_t lower_bound      = node->lower_bound;
   f_t upper_bound      = get_upper_bound();
@@ -809,11 +781,10 @@
     return;
   }
 
-<<<<<<< HEAD
   // Make a copy of the original LP. We will modify its bounds at each leaf
   lp_problem_t<i_t, f_t> leaf_problem = original_lp_;
   std::vector<char> row_sense;
-  node_presolver_t<i_t, f_t> presolver(leaf_problem, row_sense, var_types_);
+  bounds_strengthening_t<i_t, f_t> presolver(leaf_problem, Arow, row_sense, var_types_);
 
   const i_t m = leaf_problem.num_rows;
   basis_update_mpf_t<i_t, f_t> basis_update(m, settings_.refactor_frequency);
@@ -826,11 +797,6 @@
                                          basis_update,
                                          basic_list,
                                          nonbasic_list,
-=======
-  node_status_t node_status = solve_node(node,
-                                         *search_tree,
-                                         leaf_problem,
->>>>>>> cc89861c
                                          presolver,
                                          thread_type_t::EXPLORATION,
                                          true,
@@ -848,17 +814,10 @@
     // If we haven't generated enough nodes to keep the threads busy, continue the ramp up phase
     if (stats_.nodes_unexplored < initial_heap_size) {
 #pragma omp task
-<<<<<<< HEAD
-      exploration_ramp_up(node->get_down_child(), search_tree, initial_heap_size);
-
-#pragma omp task
-      exploration_ramp_up(node->get_up_child(), search_tree, initial_heap_size);
-=======
       exploration_ramp_up(node->get_down_child(), search_tree, Arow, initial_heap_size);
 
 #pragma omp task
       exploration_ramp_up(node->get_up_child(), search_tree, Arow, initial_heap_size);
->>>>>>> cc89861c
 
     } else {
       // We've generated enough nodes, push further nodes onto the heap
@@ -875,18 +834,12 @@
                                                    mip_node_t<i_t, f_t>* start_node,
                                                    search_tree_t<i_t, f_t>& search_tree,
                                                    lp_problem_t<i_t, f_t>& leaf_problem,
-<<<<<<< HEAD
-                                                   node_presolver_t<i_t, f_t>& presolver,
+                                                   bounds_strengthening_t<i_t, f_t>& presolver,
                                                    basis_update_mpf_t<i_t, f_t>& basis_update,
                                                    std::vector<i_t>& basic_list,
                                                    std::vector<i_t>& nonbasic_list)
 {
-  bool recompute = true;
-=======
-                                                   bounds_strengthening_t<i_t, f_t>& presolver)
-{
-  bool recompute_bounds = true;
->>>>>>> cc89861c
+  bool recompute_bounds_and_basis = true;
   std::deque<mip_node_t<i_t, f_t>*> stack;
   stack.push_front(start_node);
 
@@ -916,11 +869,7 @@
     if (lower_bound > upper_bound || rel_gap < settings_.relative_mip_gap_tol) {
       search_tree.graphviz_node(settings_.log, node_ptr, "cutoff", node_ptr->lower_bound);
       search_tree.update(node_ptr, node_status_t::FATHOMED);
-<<<<<<< HEAD
-      recompute = true;
-=======
-      recompute_bounds = true;
->>>>>>> cc89861c
+      recompute_bounds_and_basis = true;
       continue;
     }
 
@@ -957,27 +906,17 @@
     node_status_t node_status = solve_node(node_ptr,
                                            search_tree,
                                            leaf_problem,
-<<<<<<< HEAD
                                            basis_update,
                                            basic_list,
                                            nonbasic_list,
                                            presolver,
                                            thread_type_t::EXPLORATION,
-                                           recompute,
-=======
-                                           presolver,
-                                           thread_type_t::EXPLORATION,
-                                           recompute_bounds,
->>>>>>> cc89861c
+                                           recompute_bounds_and_basis,
                                            original_lp_.lower,
                                            original_lp_.upper,
                                            settings_.log);
 
-<<<<<<< HEAD
-    recompute = node_status != node_status_t::HAS_CHILDREN;
-=======
-    recompute_bounds = node_status != node_status_t::HAS_CHILDREN;
->>>>>>> cc89861c
+    recompute_bounds_and_basis = node_status != node_status_t::HAS_CHILDREN;
 
     if (node_status == node_status_t::TIME_LIMIT) {
       status_ = mip_exploration_status_t::TIME_LIMIT;
@@ -1023,14 +962,9 @@
 }
 
 template <typename i_t, typename f_t>
-<<<<<<< HEAD
 void branch_and_bound_t<i_t, f_t>::best_first_thread(i_t task_id,
-                                                     search_tree_t<i_t, f_t>& search_tree)
-=======
-void branch_and_bound_t<i_t, f_t>::best_first_thread(i_t id,
                                                      search_tree_t<i_t, f_t>& search_tree,
                                                      const csr_matrix_t<i_t, f_t>& Arow)
->>>>>>> cc89861c
 {
   f_t lower_bound = -inf;
   f_t upper_bound = inf;
@@ -1040,16 +974,12 @@
   // Make a copy of the original LP. We will modify its bounds at each leaf
   lp_problem_t<i_t, f_t> leaf_problem = original_lp_;
   std::vector<char> row_sense;
-<<<<<<< HEAD
-  node_presolver_t<i_t, f_t> presolver(leaf_problem, row_sense, var_types_);
+  bounds_strengthening_t<i_t, f_t> presolver(leaf_problem, Arow, row_sense, var_types_);
 
   const i_t m = leaf_problem.num_rows;
   basis_update_mpf_t<i_t, f_t> basis_update(m, settings_.refactor_frequency);
   std::vector<i_t> basic_list(m);
   std::vector<i_t> nonbasic_list;
-=======
-  bounds_strengthening_t<i_t, f_t> presolver(leaf_problem, Arow, row_sense, var_types_);
->>>>>>> cc89861c
 
   while (status_ == mip_exploration_status_t::RUNNING && abs_gap > settings_.absolute_mip_gap_tol &&
          rel_gap > settings_.relative_mip_gap_tol &&
@@ -1069,19 +999,13 @@
       if (get_upper_bound() < start_node->lower_bound) {
         // This node was put on the heap earlier but its lower bound is now greater than the
         // current upper bound
-<<<<<<< HEAD
         search_tree.graphviz_node(settings_.log, start_node, "cutoff", start_node->lower_bound);
         search_tree.update(start_node, node_status_t::FATHOMED);
-=======
-        search_tree.graphviz_node(settings_.log, node_ptr, "cutoff", node_ptr->lower_bound);
-        search_tree.update(node_ptr, node_status_t::FATHOMED);
->>>>>>> cc89861c
         active_subtrees_--;
         continue;
       }
 
       // Best-first search with plunging
-<<<<<<< HEAD
       explore_subtree(task_id,
                       start_node,
                       search_tree,
@@ -1091,9 +1015,6 @@
                       basic_list,
                       nonbasic_list);
 
-=======
-      explore_subtree(id, node_ptr, search_tree, leaf_problem, presolver);
->>>>>>> cc89861c
       active_subtrees_--;
     }
 
@@ -1115,28 +1036,19 @@
 }
 
 template <typename i_t, typename f_t>
-<<<<<<< HEAD
-void branch_and_bound_t<i_t, f_t>::diving_thread()
-=======
 void branch_and_bound_t<i_t, f_t>::diving_thread(const csr_matrix_t<i_t, f_t>& Arow)
->>>>>>> cc89861c
 {
   logger_t log;
   log.log = false;
-
   // Make a copy of the original LP. We will modify its bounds at each leaf
   lp_problem_t<i_t, f_t> leaf_problem = original_lp_;
   std::vector<char> row_sense;
-<<<<<<< HEAD
-  node_presolver_t<i_t, f_t> presolver(leaf_problem, row_sense, var_types_);
+  bounds_strengthening_t<i_t, f_t> presolver(leaf_problem, Arow, row_sense, var_types_);
 
   const i_t m = leaf_problem.num_rows;
   basis_update_mpf_t<i_t, f_t> basis_update(m, settings_.refactor_frequency);
   std::vector<i_t> basic_list(m);
   std::vector<i_t> nonbasic_list;
-=======
-  bounds_strengthening_t<i_t, f_t> presolver(leaf_problem, Arow, row_sense, var_types_);
->>>>>>> cc89861c
 
   while (status_ == mip_exploration_status_t::RUNNING &&
          (active_subtrees_ > 0 || get_heap_size() > 0)) {
@@ -1149,11 +1061,7 @@
     if (start_node.has_value()) {
       if (get_upper_bound() < start_node->node.lower_bound) { continue; }
 
-<<<<<<< HEAD
-      bool recompute = true;
-=======
-      bool recompute_bounds = true;
->>>>>>> cc89861c
+      bool recompute_bounds_and_basis = true;
       search_tree_t<i_t, f_t> subtree(std::move(start_node->node));
       std::deque<mip_node_t<i_t, f_t>*> stack;
       stack.push_front(&subtree.root);
@@ -1165,11 +1073,7 @@
         f_t rel_gap     = user_relative_gap(original_lp_, upper_bound, node_ptr->lower_bound);
 
         if (node_ptr->lower_bound > upper_bound || rel_gap < settings_.relative_mip_gap_tol) {
-<<<<<<< HEAD
-          recompute = true;
-=======
-          recompute_bounds = true;
->>>>>>> cc89861c
+          recompute_bounds_and_basis = true;
           continue;
         }
 
@@ -1178,27 +1082,17 @@
         node_status_t node_status = solve_node(node_ptr,
                                                subtree,
                                                leaf_problem,
-<<<<<<< HEAD
                                                basis_update,
                                                basic_list,
                                                nonbasic_list,
                                                presolver,
                                                thread_type_t::DIVING,
-                                               recompute,
-=======
-                                               presolver,
-                                               thread_type_t::DIVING,
-                                               recompute_bounds,
->>>>>>> cc89861c
+                                               recompute_bounds_and_basis,
                                                start_node->lower,
                                                start_node->upper,
                                                log);
 
-<<<<<<< HEAD
-        recompute = node_status != node_status_t::HAS_CHILDREN;
-=======
-        recompute_bounds = node_status != node_status_t::HAS_CHILDREN;
->>>>>>> cc89861c
+        recompute_bounds_and_basis = node_status != node_status_t::HAS_CHILDREN;
 
         if (node_status == node_status_t::TIME_LIMIT) {
           return;
@@ -1385,7 +1279,6 @@
   min_diving_queue_size_      = 4 * settings_.num_diving_threads;
   status_                     = mip_exploration_status_t::RUNNING;
   lower_bound_ceiling_        = inf;
-  original_lp_.A.transpose(original_lp_.Arow);
 
   csr_matrix_t<i_t, f_t> Arow(1, 1, 0);
   original_lp_.A.to_compressed_row(Arow);
@@ -1399,17 +1292,10 @@
       i_t initial_size = 2 * settings_.num_threads;
 
 #pragma omp task
-<<<<<<< HEAD
-      exploration_ramp_up(down_child, &search_tree, initial_size);
-
-#pragma omp task
-      exploration_ramp_up(up_child, &search_tree, initial_size);
-=======
       exploration_ramp_up(down_child, &search_tree, Arow, initial_size);
 
 #pragma omp task
       exploration_ramp_up(up_child, &search_tree, Arow, initial_size);
->>>>>>> cc89861c
     }
 
 #pragma omp barrier
@@ -1418,22 +1304,12 @@
     {
       for (i_t i = 0; i < settings_.num_bfs_threads; i++) {
 #pragma omp task
-<<<<<<< HEAD
         best_first_thread(i, search_tree);
       }
-=======
-          best_first_thread(i, search_tree, Arow);
-        }
->>>>>>> cc89861c
 
       for (i_t i = 0; i < settings_.num_diving_threads; i++) {
 #pragma omp task
-<<<<<<< HEAD
         diving_thread();
-=======
-          diving_thread(Arow);
-        }
->>>>>>> cc89861c
       }
     }
   }

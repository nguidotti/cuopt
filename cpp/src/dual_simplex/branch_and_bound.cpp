/*
 * SPDX-FileCopyrightText: Copyright (c) 2025 NVIDIA CORPORATION & AFFILIATES. All rights reserved.
 * SPDX-License-Identifier: Apache-2.0
 *
 * Licensed under the Apache License, Version 2.0 (the "License");
 * you may not use this file except in compliance with the License.
 * You may obtain a copy of the License at
 *
 * http://www.apache.org/licenses/LICENSE-2.0
 *
 * Unless required by applicable law or agreed to in writing, software
 * distributed under the License is distributed on an "AS IS" BASIS,
 * WITHOUT WARRANTIES OR CONDITIONS OF ANY KIND, either express or implied.
 * See the License for the specific language governing permissions and
 * limitations under the License.
 */

#include <omp.h>
#include <algorithm>
#include <dual_simplex/branch_and_bound.hpp>
#include <dual_simplex/initial_basis.hpp>
#include <dual_simplex/logger.hpp>
#include <dual_simplex/mip_node.hpp>
#include <dual_simplex/node_presolve.hpp>
#include <dual_simplex/phase2.hpp>
#include <dual_simplex/presolve.hpp>
#include <dual_simplex/pseudo_costs.hpp>
#include <dual_simplex/random.hpp>
#include <dual_simplex/solve.hpp>
#include <dual_simplex/tic_toc.hpp>
#include <dual_simplex/user_problem.hpp>

#include <cmath>
#include <cstdio>
#include <cstdlib>
#include <deque>
#include <limits>
#include <optional>
#include <string>
#include <vector>

namespace cuopt::linear_programming::dual_simplex {

namespace {

template <typename f_t>
bool is_fractional(f_t x, variable_type_t var_type, f_t integer_tol)
{
  if (var_type == variable_type_t::CONTINUOUS) {
    return false;
  } else {
    f_t x_integer = std::round(x);
    return (std::abs(x_integer - x) > integer_tol);
  }
}

template <typename i_t, typename f_t>
i_t fractional_variables(const simplex_solver_settings_t<i_t, f_t>& settings,
                         const std::vector<f_t>& x,
                         const std::vector<variable_type_t>& var_types,
                         std::vector<i_t>& fractional)
{
  const i_t n = x.size();
  assert(x.size() == var_types.size());
  for (i_t j = 0; j < n; ++j) {
    if (is_fractional(x[j], var_types[j], settings.integer_tol)) { fractional.push_back(j); }
  }
  return fractional.size();
}

template <typename i_t, typename f_t>
void full_variable_types(const user_problem_t<i_t, f_t>& original_problem,
                         const lp_problem_t<i_t, f_t>& original_lp,
                         std::vector<variable_type_t>& var_types)
{
  var_types = original_problem.var_types;
  if (original_lp.num_cols > original_problem.num_cols) {
    var_types.resize(original_lp.num_cols);
    for (i_t k = original_problem.num_cols; k < original_lp.num_cols; k++) {
      var_types[k] = variable_type_t::CONTINUOUS;
    }
  }
}

template <typename i_t, typename f_t>
bool check_guess(const lp_problem_t<i_t, f_t>& original_lp,
                 const simplex_solver_settings_t<i_t, f_t>& settings,
                 const std::vector<variable_type_t>& var_types,
                 const std::vector<f_t>& guess,
                 f_t& primal_error,
                 f_t& bound_error,
                 i_t& num_fractional)
{
  bool feasible = false;
  std::vector<f_t> residual(original_lp.num_rows);
  residual = original_lp.rhs;
  matrix_vector_multiply(original_lp.A, 1.0, guess, -1.0, residual);
  primal_error           = vector_norm_inf<i_t, f_t>(residual);
  bound_error            = 0.0;
  constexpr bool verbose = false;
  for (i_t j = 0; j < original_lp.num_cols; j++) {
    // l_j <= x_j  infeas means x_j < l_j or l_j - x_j > 0
    const f_t low_bound_err = std::max(0.0, original_lp.lower[j] - guess[j]);
    // x_j <= u_j infeas means u_j < x_j or x_j - u_j > 0
    const f_t up_bound_err = std::max(0.0, guess[j] - original_lp.upper[j]);

    if (verbose && (low_bound_err > settings.primal_tol || up_bound_err > settings.primal_tol)) {
      settings.log.printf(
        "Bound error %d variable value %e. Low %e Upper %e. Low Error %e Up Error %e\n",
        j,
        guess[j],
        original_lp.lower[j],
        original_lp.upper[j],
        low_bound_err,
        up_bound_err);
    }
    bound_error = std::max(bound_error, std::max(low_bound_err, up_bound_err));
  }
  if (verbose) { settings.log.printf("Bounds infeasibility %e\n", bound_error); }
  std::vector<i_t> fractional;
  num_fractional = fractional_variables(settings, guess, var_types, fractional);
  if (verbose) { settings.log.printf("Fractional in solution %d\n", num_fractional); }
  if (bound_error < settings.primal_tol && primal_error < 2 * settings.primal_tol &&
      num_fractional == 0) {
    if (verbose) { settings.log.printf("Solution is feasible\n"); }
    feasible = true;
  }
  return feasible;
}

template <typename i_t, typename f_t>
void set_uninitialized_steepest_edge_norms(std::vector<f_t>& edge_norms)
{
  for (i_t j = 0; j < edge_norms.size(); ++j) {
    if (edge_norms[j] <= 0.0) { edge_norms[j] = 1e-4; }
  }
}

dual::status_t convert_lp_status_to_dual_status(lp_status_t status)
{
  if (status == lp_status_t::OPTIMAL) {
    return dual::status_t::OPTIMAL;
  } else if (status == lp_status_t::INFEASIBLE) {
    return dual::status_t::DUAL_UNBOUNDED;
  } else if (status == lp_status_t::ITERATION_LIMIT) {
    return dual::status_t::ITERATION_LIMIT;
  } else if (status == lp_status_t::TIME_LIMIT) {
    return dual::status_t::TIME_LIMIT;
  } else if (status == lp_status_t::NUMERICAL_ISSUES) {
    return dual::status_t::NUMERICAL;
  } else if (status == lp_status_t::CUTOFF) {
    return dual::status_t::CUTOFF;
  } else if (status == lp_status_t::CONCURRENT_LIMIT) {
    return dual::status_t::CONCURRENT_LIMIT;
  } else if (status == lp_status_t::UNSET) {
    return dual::status_t::UNSET;
  } else {
    return dual::status_t::NUMERICAL;
  }
}

template <typename f_t>
f_t sgn(f_t x)
{
  return x < 0 ? -1 : 1;
}

template <typename f_t>
f_t relative_gap(f_t obj_value, f_t lower_bound)
{
  f_t user_mip_gap = obj_value == 0.0
                       ? (lower_bound == 0.0 ? 0.0 : std::numeric_limits<f_t>::infinity())
                       : std::abs(obj_value - lower_bound) / std::abs(obj_value);
  if (std::isnan(user_mip_gap)) { return std::numeric_limits<f_t>::infinity(); }
  return user_mip_gap;
}

template <typename i_t, typename f_t>
f_t user_relative_gap(const lp_problem_t<i_t, f_t>& lp, f_t obj_value, f_t lower_bound)
{
  f_t user_obj         = compute_user_objective(lp, obj_value);
  f_t user_lower_bound = compute_user_objective(lp, lower_bound);
  f_t user_mip_gap     = user_obj == 0.0
                           ? (user_lower_bound == 0.0 ? 0.0 : std::numeric_limits<f_t>::infinity())
                           : std::abs(user_obj - user_lower_bound) / std::abs(user_obj);
  if (std::isnan(user_mip_gap)) { return std::numeric_limits<f_t>::infinity(); }
  return user_mip_gap;
}

template <typename f_t>
std::string user_mip_gap(f_t obj_value, f_t lower_bound)
{
  const f_t user_mip_gap = relative_gap(obj_value, lower_bound);
  if (user_mip_gap == std::numeric_limits<f_t>::infinity()) {
    return "  -  ";
  } else {
    constexpr int BUFFER_LEN = 32;
    char buffer[BUFFER_LEN];
    snprintf(buffer, BUFFER_LEN - 1, "%4.1f%%", user_mip_gap * 100);
    return std::string(buffer);
  }
}

inline const char* thread_type_symbol(thread_type_t type)
{
  switch (type) {
    case thread_type_t::EXPLORATION: return "B";
    case thread_type_t::DIVING: return "D";
    default: return "U";
  }
}

}  // namespace

template <typename i_t, typename f_t>
branch_and_bound_t<i_t, f_t>::branch_and_bound_t(
  const user_problem_t<i_t, f_t>& user_problem,
  const simplex_solver_settings_t<i_t, f_t>& solver_settings)
  : original_problem_(user_problem),
    settings_(solver_settings),
    original_lp_(user_problem.handle_ptr, 1, 1, 1),
    incumbent_(1),
    root_relax_soln_(1, 1),
    pc_(1),
    status_(mip_exploration_status_t::UNSET)
{
  stats_.start_time = tic();
  dualize_info_t<i_t, f_t> dualize_info;
  convert_user_problem(original_problem_, settings_, original_lp_, new_slacks_, dualize_info);
  full_variable_types(original_problem_, original_lp_, var_types_);

  mutex_upper_.lock();
  upper_bound_ = inf;
  mutex_upper_.unlock();
}

template <typename i_t, typename f_t>
f_t branch_and_bound_t<i_t, f_t>::get_upper_bound()
{
  mutex_upper_.lock();
  const f_t upper_bound = upper_bound_;
  mutex_upper_.unlock();
  return upper_bound;
}

template <typename i_t, typename f_t>
f_t branch_and_bound_t<i_t, f_t>::get_lower_bound()
{
  f_t lower_bound = lower_bound_ceiling_.load();
  mutex_heap_.lock();
  if (heap_.size() > 0) { lower_bound = std::min(heap_.top()->lower_bound, lower_bound); }
  mutex_heap_.unlock();

  for (i_t i = 0; i < local_lower_bounds_.size(); ++i) {
    lower_bound = std::min(local_lower_bounds_[i].load(), lower_bound);
  }

  return lower_bound;
}

template <typename i_t, typename f_t>
i_t branch_and_bound_t<i_t, f_t>::get_heap_size()
{
  mutex_heap_.lock();
  i_t size = heap_.size();
  mutex_heap_.unlock();
  return size;
}

template <typename i_t, typename f_t>
void branch_and_bound_t<i_t, f_t>::set_new_solution(const std::vector<f_t>& solution)
{
  if (solution.size() != original_problem_.num_cols) {
    settings_.log.printf(
      "Solution size mismatch %ld %d\n", solution.size(), original_problem_.num_cols);
  }
  std::vector<f_t> crushed_solution;
  crush_primal_solution<i_t, f_t>(
    original_problem_, original_lp_, solution, new_slacks_, crushed_solution);
  f_t obj             = compute_objective(original_lp_, crushed_solution);
  bool is_feasible    = false;
  bool attempt_repair = false;
  mutex_upper_.lock();
  if (obj < upper_bound_) {
    f_t primal_err;
    f_t bound_err;
    i_t num_fractional;
    is_feasible = check_guess(
      original_lp_, settings_, var_types_, crushed_solution, primal_err, bound_err, num_fractional);
    if (is_feasible) {
      upper_bound_ = obj;
    } else {
      attempt_repair         = true;
      constexpr bool verbose = false;
      if (verbose) {
        settings_.log.printf(
          "Injected solution infeasible. Constraint error %e bound error %e integer infeasible "
          "%d\n",
          primal_err,
          bound_err,
          num_fractional);
      }
    }
  }
  mutex_upper_.unlock();

  if (is_feasible) {
    if (status_ == mip_exploration_status_t::RUNNING) {
      f_t user_obj    = compute_user_objective(original_lp_, obj);
      f_t user_lower  = compute_user_objective(original_lp_, get_lower_bound());
      std::string gap = user_mip_gap<f_t>(user_obj, user_lower);

      settings_.log.printf(
        "H                           %+13.6e    %+10.6e                        %s %9.2f\n",
        user_obj,
        user_lower,
        gap.c_str(),
        toc(stats_.start_time));
    } else {
      settings_.log.printf("New solution from primal heuristics. Objective %+.6e. Time %.2f\n",
                           compute_user_objective(original_lp_, obj),
                           toc(stats_.start_time));
    }
  }

  if (attempt_repair) {
    mutex_repair_.lock();
    repair_queue_.push_back(crushed_solution);
    mutex_repair_.unlock();
  }
}

template <typename i_t, typename f_t>
bool branch_and_bound_t<i_t, f_t>::repair_solution(const std::vector<f_t>& edge_norms,
                                                   const std::vector<f_t>& potential_solution,
                                                   f_t& repaired_obj,
                                                   std::vector<f_t>& repaired_solution) const
{
  bool feasible = false;
  repaired_obj  = std::numeric_limits<f_t>::quiet_NaN();
  i_t n         = original_lp_.num_cols;
  assert(potential_solution.size() == n);

  lp_problem_t repair_lp = original_lp_;

  // Fix integer variables
  for (i_t j = 0; j < n; ++j) {
    if (var_types_[j] == variable_type_t::INTEGER) {
      const f_t fixed_val = std::round(potential_solution[j]);
      repair_lp.lower[j]  = fixed_val;
      repair_lp.upper[j]  = fixed_val;
    }
  }

  lp_solution_t<i_t, f_t> lp_solution(original_lp_.num_rows, original_lp_.num_cols);

  i_t iter                               = 0;
  f_t lp_start_time                      = tic();
  simplex_solver_settings_t lp_settings  = settings_;
  std::vector<variable_status_t> vstatus = root_vstatus_;
  lp_settings.set_log(false);
  lp_settings.inside_mip           = true;
  std::vector<f_t> leaf_edge_norms = edge_norms;
  // should probably set the cut off here lp_settings.cut_off
  dual::status_t lp_status = dual_phase2(
    2, 0, lp_start_time, repair_lp, lp_settings, vstatus, lp_solution, iter, leaf_edge_norms);
  repaired_solution = lp_solution.x;

  if (lp_status == dual::status_t::OPTIMAL) {
    f_t primal_error;
    f_t bound_error;
    i_t num_fractional;
    feasible               = check_guess(original_lp_,
                           settings_,
                           var_types_,
                           lp_solution.x,
                           primal_error,
                           bound_error,
                           num_fractional);
    repaired_obj           = compute_objective(original_lp_, repaired_solution);
    constexpr bool verbose = false;
    if (verbose) {
      settings_.log.printf(
        "After repair: feasible %d primal error %e bound error %e fractional %d. Objective %e\n",
        feasible,
        primal_error,
        bound_error,
        num_fractional,
        repaired_obj);
    }
  }

  return feasible;
}

template <typename i_t, typename f_t>
void branch_and_bound_t<i_t, f_t>::repair_heuristic_solutions()
{
  // Check if there are any solutions to repair
  std::vector<std::vector<f_t>> to_repair;
  mutex_repair_.lock();
  if (repair_queue_.size() > 0) {
    to_repair = repair_queue_;
    repair_queue_.clear();
  }
  mutex_repair_.unlock();

  if (to_repair.size() > 0) {
    settings_.log.debug("Attempting to repair %ld injected solutions\n", to_repair.size());
    for (const std::vector<f_t>& potential_solution : to_repair) {
      std::vector<f_t> repaired_solution;
      f_t repaired_obj;
      bool is_feasible =
        repair_solution(edge_norms_, potential_solution, repaired_obj, repaired_solution);
      if (is_feasible) {
        mutex_upper_.lock();

        if (repaired_obj < upper_bound_) {
          upper_bound_ = repaired_obj;
          incumbent_.set_incumbent_solution(repaired_obj, repaired_solution);

          f_t obj              = compute_user_objective(original_lp_, repaired_obj);
          f_t lower            = compute_user_objective(original_lp_, get_lower_bound());
          std::string user_gap = user_mip_gap<f_t>(obj, lower);

          settings_.log.printf(
            "H                           %+13.6e    %+10.6e                        %s %9.2f\n",
            obj,
            lower,
            user_gap.c_str(),
            toc(stats_.start_time));

          if (settings_.solution_callback != nullptr) {
            std::vector<f_t> original_x;
            uncrush_primal_solution(original_problem_, original_lp_, repaired_solution, original_x);
            settings_.solution_callback(original_x, repaired_obj);
          }
        }

        mutex_upper_.unlock();
      }
    }
  }
}

template <typename i_t, typename f_t>
mip_status_t branch_and_bound_t<i_t, f_t>::set_final_solution(mip_solution_t<i_t, f_t>& solution,
                                                              f_t lower_bound)
{
  mip_status_t mip_status = mip_status_t::UNSET;

  if (status_ == mip_exploration_status_t::NUMERICAL) {
    settings_.log.printf("Numerical issue encountered. Stopping the solver...\n");
    mip_status = mip_status_t::NUMERICAL;
  }

  if (status_ == mip_exploration_status_t::TIME_LIMIT) {
    settings_.log.printf("Time limit reached. Stopping the solver...\n");
    mip_status = mip_status_t::TIME_LIMIT;
  }

  f_t upper_bound = get_upper_bound();
  f_t gap         = upper_bound - lower_bound;
  f_t obj         = compute_user_objective(original_lp_, upper_bound);
  f_t user_lower  = compute_user_objective(original_lp_, lower_bound);
  f_t gap_rel     = user_relative_gap(original_lp_, upper_bound, lower_bound);

  settings_.log.printf(
    "Explored %d nodes in %.2fs.\n", stats_.nodes_explored, toc(stats_.start_time));
  settings_.log.printf("Absolute Gap %e Objective %.16e Lower Bound %.16e\n", gap, obj, user_lower);

  if (gap <= settings_.absolute_mip_gap_tol || gap_rel <= settings_.relative_mip_gap_tol) {
    mip_status = mip_status_t::OPTIMAL;
    if (gap > 0 && gap <= settings_.absolute_mip_gap_tol) {
      settings_.log.printf("Optimal solution found within absolute MIP gap tolerance (%.1e)\n",
                           settings_.absolute_mip_gap_tol);
    } else if (gap > 0 && gap_rel <= settings_.relative_mip_gap_tol) {
      settings_.log.printf("Optimal solution found within relative MIP gap tolerance (%.1e)\n",
                           settings_.relative_mip_gap_tol);
    } else {
      settings_.log.printf("Optimal solution found.\n");
    }
    if (settings_.heuristic_preemption_callback != nullptr) {
      settings_.heuristic_preemption_callback();
    }
  }

  if (stats_.nodes_explored > 0 && stats_.nodes_unexplored == 0 && upper_bound == inf) {
    settings_.log.printf("Integer infeasible.\n");
    mip_status = mip_status_t::INFEASIBLE;
    if (settings_.heuristic_preemption_callback != nullptr) {
      settings_.heuristic_preemption_callback();
    }
  }

  uncrush_primal_solution(original_problem_, original_lp_, incumbent_.x, solution.x);
  solution.objective          = incumbent_.objective;
  solution.lower_bound        = lower_bound;
  solution.nodes_explored     = stats_.nodes_explored;
  solution.simplex_iterations = stats_.total_lp_iters;

  return mip_status;
}

template <typename i_t, typename f_t>
void branch_and_bound_t<i_t, f_t>::add_feasible_solution(f_t leaf_objective,
                                                         const std::vector<f_t>& leaf_solution,
                                                         i_t leaf_depth,
                                                         thread_type_t thread_type)
{
  bool send_solution   = false;
  i_t nodes_explored   = stats_.nodes_explored;
  i_t nodes_unexplored = stats_.nodes_unexplored;

  mutex_upper_.lock();
  if (leaf_objective < upper_bound_) {
    incumbent_.set_incumbent_solution(leaf_objective, leaf_solution);
    upper_bound_    = leaf_objective;
    f_t lower_bound = get_lower_bound();
    f_t obj         = compute_user_objective(original_lp_, upper_bound_);
    f_t lower       = compute_user_objective(original_lp_, lower_bound);
    settings_.log.printf("%s%10d   %10lu    %+13.6e    %+10.6e   %6d   %7.1e     %s %9.2f\n",
                         thread_type_symbol(thread_type),
                         nodes_explored,
                         nodes_unexplored,
                         obj,
                         lower,
                         leaf_depth,
                         nodes_explored > 0 ? stats_.total_lp_iters / nodes_explored : 0,
                         user_mip_gap<f_t>(obj, lower).c_str(),
                         toc(stats_.start_time));

    send_solution = true;
  }

  if (send_solution && settings_.solution_callback != nullptr) {
    std::vector<f_t> original_x;
    uncrush_primal_solution(original_problem_, original_lp_, incumbent_.x, original_x);
    settings_.solution_callback(original_x, upper_bound_);
  }
  mutex_upper_.unlock();
}

template <typename i_t, typename f_t>
std::pair<mip_node_t<i_t, f_t>*, mip_node_t<i_t, f_t>*>
branch_and_bound_t<i_t, f_t>::child_selection(mip_node_t<i_t, f_t>* node_ptr)
{
  const i_t branch_var     = node_ptr->get_down_child()->branch_var;
  const f_t branch_var_val = node_ptr->get_down_child()->fractional_val;
  const f_t down_val       = std::floor(root_relax_soln_.x[branch_var]);
  const f_t up_val         = std::ceil(root_relax_soln_.x[branch_var]);
  const f_t down_dist      = branch_var_val - down_val;
  const f_t up_dist        = up_val - branch_var_val;
  constexpr f_t eps        = 1e-6;

  if (down_dist < up_dist + eps) {
    return std::make_pair(node_ptr->get_down_child(), node_ptr->get_up_child());

  } else {
    return std::make_pair(node_ptr->get_up_child(), node_ptr->get_down_child());
  }
}

template <typename i_t, typename f_t>
node_status_t branch_and_bound_t<i_t, f_t>::solve_node(mip_node_t<i_t, f_t>* node_ptr,
                                                       search_tree_t<i_t, f_t>& search_tree,
                                                       lp_problem_t<i_t, f_t>& leaf_problem,
                                                       basis_update_mpf_t<i_t, f_t>& ft,
                                                       std::vector<i_t>& basic_list,
                                                       std::vector<i_t>& nonbasic_list,
                                                       node_presolver_t<i_t, f_t>& presolver,
                                                       thread_type_t thread_type,
                                                       bool recompute,
<<<<<<< HEAD
=======
                                                       const std::vector<f_t>& root_lower,
                                                       const std::vector<f_t>& root_upper,
>>>>>>> c7facc6e
                                                       logger_t& log)
{
  const f_t abs_fathom_tol = settings_.absolute_mip_gap_tol / 10;
  const f_t upper_bound    = get_upper_bound();

  lp_solution_t<i_t, f_t> leaf_solution(leaf_problem.num_rows, leaf_problem.num_cols);
  std::vector<variable_status_t>& leaf_vstatus = node_ptr->vstatus;
  assert(leaf_vstatus.size() == leaf_problem.num_cols);

  simplex_solver_settings_t lp_settings = settings_;
  lp_settings.set_log(false);
  lp_settings.cut_off    = upper_bound + settings_.dual_tol;
  lp_settings.inside_mip = 2;
  lp_settings.time_limit = settings_.time_limit - toc(stats_.start_time);

  // Reset the bound_changed markers
  std::fill(presolver.bounds_changed.begin(), presolver.bounds_changed.end(), false);

  // Set the correct bounds for the leaf problem
  if (recompute) {
    leaf_problem.lower = root_lower;
    leaf_problem.upper = root_upper;
    node_ptr->get_variable_bounds(leaf_problem.lower, leaf_problem.upper, presolver.bounds_changed);

  } else {
    node_ptr->update_branched_variable_bounds(
      leaf_problem.lower, leaf_problem.upper, presolver.bounds_changed);
  }

  bool feasible =
    presolver.bound_strengthening(leaf_problem.lower, leaf_problem.upper, lp_settings);

  dual::status_t lp_status = dual::status_t::DUAL_UNBOUNDED;

  if (feasible) {
    i_t node_iter                    = 0;
    f_t lp_start_time                = tic();
    std::vector<f_t> leaf_edge_norms = edge_norms_;  // = node.steepest_edge_norms;

    lp_status = dual_phase2_with_basis_update(2,
                                              0,
                                              lp_start_time,
                                              leaf_problem,
                                              lp_settings,
                                              leaf_vstatus,
                                              ft,
                                              basic_list,
                                              nonbasic_list,
                                              leaf_solution,
                                              node_iter,
                                              leaf_edge_norms);

    if (lp_status == dual::status_t::NUMERICAL) {
      log.printf("Numerical issue node %d. Resolving from scratch.\n", node_ptr->node_id);
      lp_status_t second_status = solve_linear_program_with_basis_update(leaf_problem,
                                                                         lp_start_time,
                                                                         lp_settings,
                                                                         leaf_solution,
                                                                         ft,
                                                                         basic_list,
                                                                         nonbasic_list,
                                                                         leaf_vstatus,
                                                                         leaf_edge_norms);

      lp_status = convert_lp_status_to_dual_status(second_status);
    }

    stats_.total_lp_solve_time += toc(lp_start_time);
    stats_.total_lp_iters += node_iter;
  }

  if (lp_status == dual::status_t::DUAL_UNBOUNDED) {
    // Node was infeasible. Do not branch
    node_ptr->lower_bound = inf;
    search_tree.graphviz_node(log, node_ptr, "infeasible", 0.0);
    search_tree.update(node_ptr, node_status_t::INFEASIBLE);
    return node_status_t::INFEASIBLE;

  } else if (lp_status == dual::status_t::CUTOFF) {
    // Node was cut off. Do not branch
    node_ptr->lower_bound = upper_bound;
    f_t leaf_objective    = compute_objective(leaf_problem, leaf_solution.x);
    search_tree.graphviz_node(log, node_ptr, "cut off", leaf_objective);
    search_tree.update(node_ptr, node_status_t::FATHOMED);
    return node_status_t::FATHOMED;

  } else if (lp_status == dual::status_t::OPTIMAL) {
    // LP was feasible
    std::vector<i_t> leaf_fractional;
    i_t leaf_num_fractional =
      fractional_variables(settings_, leaf_solution.x, var_types_, leaf_fractional);

    f_t leaf_objective    = compute_objective(leaf_problem, leaf_solution.x);
    node_ptr->lower_bound = leaf_objective;
    search_tree.graphviz_node(log, node_ptr, "lower bound", leaf_objective);
    pc_.update_pseudo_costs(node_ptr, leaf_objective);

    if (leaf_num_fractional == 0) {
      // Found a integer feasible solution
      add_feasible_solution(leaf_objective, leaf_solution.x, node_ptr->depth, thread_type);
      search_tree.graphviz_node(log, node_ptr, "integer feasible", leaf_objective);
      search_tree.update(node_ptr, node_status_t::INTEGER_FEASIBLE);
      return node_status_t::INTEGER_FEASIBLE;

    } else if (leaf_objective <= upper_bound + abs_fathom_tol) {
      logger_t pc_log = log;
      pc_log.log      = false;

      // Choose fractional variable to branch on
      const i_t branch_var = pc_.variable_selection(leaf_fractional, leaf_solution.x, pc_log);

      assert(leaf_vstatus.size() == leaf_problem.num_cols);
      search_tree.branch(
        node_ptr, branch_var, leaf_solution.x[branch_var], leaf_vstatus, leaf_problem, log);
      node_ptr->status = node_status_t::HAS_CHILDREN;
      return node_status_t::HAS_CHILDREN;

    } else {
      search_tree.graphviz_node(log, node_ptr, "fathomed", leaf_objective);
      search_tree.update(node_ptr, node_status_t::FATHOMED);
      return node_status_t::FATHOMED;
    }
  } else if (lp_status == dual::status_t::TIME_LIMIT) {
    search_tree.graphviz_node(log, node_ptr, "timeout", 0.0);
    search_tree.update(node_ptr, node_status_t::TIME_LIMIT);
    return node_status_t::TIME_LIMIT;

  } else {
    if (thread_type == thread_type_t::EXPLORATION) {
      lower_bound_ceiling_.fetch_min(node_ptr->lower_bound);
      log.printf(
        "LP returned status %d on node %d. This indicates a numerical issue. The best bound is set "
        "to "
        "%+10.6e.\n",
        lp_status,
        node_ptr->node_id,
        compute_user_objective(original_lp_, lower_bound_ceiling_.load()));
    }

    search_tree.graphviz_node(log, node_ptr, "numerical", 0.0);
    search_tree.update(node_ptr, node_status_t::NUMERICAL);
    return node_status_t::NUMERICAL;
  }
}

template <typename i_t, typename f_t>
void branch_and_bound_t<i_t, f_t>::exploration_ramp_up(mip_node_t<i_t, f_t>* node,
                                                       search_tree_t<i_t, f_t>* search_tree,
                                                       i_t initial_heap_size)
{
  if (status_ != mip_exploration_status_t::RUNNING) { return; }

  // Note that we do not know which thread will execute the
  // `exploration_ramp_up` task, so we allow to any thread
  // to repair the heuristic solution.
  repair_heuristic_solutions();

  // Make a copy of the original LP. We will modify its bounds at each leaf
  lp_problem_t<i_t, f_t> leaf_problem = original_lp_;
  std::vector<char> row_sense;
  node_presolver_t<i_t, f_t> presolver(leaf_problem, row_sense, var_types_);

  f_t lower_bound      = node->lower_bound;
  f_t upper_bound      = get_upper_bound();
  f_t rel_gap          = user_relative_gap(original_lp_, upper_bound, lower_bound);
  f_t abs_gap          = upper_bound - lower_bound;
  i_t nodes_explored   = (++stats_.nodes_explored);
  i_t nodes_unexplored = (--stats_.nodes_unexplored);
  stats_.nodes_since_last_log++;

  if (lower_bound > upper_bound || rel_gap < settings_.relative_mip_gap_tol) {
    search_tree->graphviz_node(settings_.log, node, "cutoff", node->lower_bound);
    search_tree->update(node, node_status_t::FATHOMED);
    return;
  }

  f_t now                 = toc(stats_.start_time);
  f_t time_since_last_log = stats_.last_log == 0 ? 1.0 : toc(stats_.last_log);

  if (((stats_.nodes_since_last_log >= 10 || abs_gap < 10 * settings_.absolute_mip_gap_tol) &&
       (time_since_last_log >= 1)) ||
      (time_since_last_log > 30) || now > settings_.time_limit) {
    // Check if no new node was explored until now. If this is the case,
    // only the last thread should report the progress
    if (stats_.nodes_explored.load() == nodes_explored) {
      stats_.nodes_since_last_log = 0;
      stats_.last_log             = tic();

      f_t obj              = compute_user_objective(original_lp_, upper_bound);
      f_t user_lower       = compute_user_objective(original_lp_, root_objective_);
      std::string gap_user = user_mip_gap<f_t>(obj, user_lower);

      settings_.log.printf(" %10d   %10lu    %+13.6e    %+10.6e   %6d   %7.1e     %s %9.2f\n",
                           nodes_explored,
                           nodes_unexplored,
                           obj,
                           user_lower,
                           node->depth,
                           nodes_explored > 0 ? stats_.total_lp_iters / nodes_explored : 0,
                           gap_user.c_str(),
                           now);
    }
  }

  if (now > settings_.time_limit) {
    status_ = mip_exploration_status_t::TIME_LIMIT;
    return;
  }

<<<<<<< HEAD
  const i_t m = leaf_problem.num_rows;
  basis_update_mpf_t<i_t, f_t> basis_update(m, settings_.refactor_frequency);
  std::vector<i_t> basic_list(m);
  std::vector<i_t> nonbasic_list;

  // Set the correct bounds for the leaf problem
  set_variable_bounds(node,
                      leaf_problem.lower,
                      leaf_problem.upper,
                      presolver.bounds_changed,
                      original_lp_.lower,
                      original_lp_.upper,
                      true);

  node_status_t node_status = solve_node(node,
                                         *search_tree,
                                         leaf_problem,
                                         basis_update,
                                         basic_list,
                                         nonbasic_list,
                                         presolver,
                                         thread_type_t::EXPLORATION,
                                         true,
=======
  node_status_t node_status = solve_node(node,
                                         *search_tree,
                                         leaf_problem,
                                         presolver,
                                         thread_type_t::EXPLORATION,
                                         true,
                                         original_lp_.lower,
                                         original_lp_.upper,
>>>>>>> c7facc6e
                                         settings_.log);

  if (node_status == node_status_t::TIME_LIMIT) {
    status_ = mip_exploration_status_t::TIME_LIMIT;
    return;

  } else if (node_status == node_status_t::HAS_CHILDREN) {
    stats_.nodes_unexplored += 2;

    // If we haven't generated enough nodes to keep the threads busy, continue the ramp up phase
    if (stats_.nodes_unexplored < initial_heap_size) {
#pragma omp task
      exploration_ramp_up(node->get_down_child(), search_tree, initial_heap_size);

#pragma omp task
      exploration_ramp_up(node->get_up_child(), search_tree, initial_heap_size);

    } else {
      // We've generated enough nodes, push further nodes onto the heap
      mutex_heap_.lock();
      heap_.push(node->get_down_child());
      heap_.push(node->get_up_child());
      mutex_heap_.unlock();
    }
  }
}

template <typename i_t, typename f_t>
void branch_and_bound_t<i_t, f_t>::explore_subtree(i_t task_id,
                                                   mip_node_t<i_t, f_t>* start_node,
                                                   search_tree_t<i_t, f_t>& search_tree,
                                                   lp_problem_t<i_t, f_t>& leaf_problem,
                                                   node_presolver_t<i_t, f_t>& presolver)
{
  const i_t m    = leaf_problem.num_rows;
  bool recompute = true;
  basis_update_mpf_t<i_t, f_t> basis_update(m, settings_.refactor_frequency);
  std::vector<i_t> basic_list(m);
  std::vector<i_t> nonbasic_list;

  std::deque<mip_node_t<i_t, f_t>*> stack;
  stack.push_front(start_node);

  while (stack.size() > 0 && status_ == mip_exploration_status_t::RUNNING) {
    if (task_id == 0) { repair_heuristic_solutions(); }

    mip_node_t<i_t, f_t>* node_ptr = stack.front();
    stack.pop_front();

    f_t lower_bound = node_ptr->lower_bound;
    f_t upper_bound = get_upper_bound();
    f_t abs_gap     = upper_bound - lower_bound;
    f_t rel_gap     = user_relative_gap(original_lp_, upper_bound, lower_bound);

    // This is based on three assumptions:
    // - The stack only contains sibling nodes, i.e., the current node and it sibling (if
    // applicable)
    // - The current node and its siblings uses the lower bound of the parent before solving the LP
    // relaxation
    // - The lower bound of the parent is lower or equal to its children
    assert(task_id < local_lower_bounds_.size());
    local_lower_bounds_[task_id] = lower_bound;
    i_t nodes_explored           = (++stats_.nodes_explored);
    i_t nodes_unexplored         = (--stats_.nodes_unexplored);
    stats_.nodes_since_last_log++;

    if (lower_bound > upper_bound || rel_gap < settings_.relative_mip_gap_tol) {
      search_tree.graphviz_node(settings_.log, node_ptr, "cutoff", node_ptr->lower_bound);
      search_tree.update(node_ptr, node_status_t::FATHOMED);
      recompute = true;
      continue;
    }

    f_t now = toc(stats_.start_time);

    if (task_id == 0) {
      f_t time_since_last_log = stats_.last_log == 0 ? 1.0 : toc(stats_.last_log);

      if (((stats_.nodes_since_last_log >= 1000 || abs_gap < 10 * settings_.absolute_mip_gap_tol) &&
           time_since_last_log >= 1) ||
          (time_since_last_log > 30) || now > settings_.time_limit) {
        f_t obj              = compute_user_objective(original_lp_, upper_bound);
        f_t user_lower       = compute_user_objective(original_lp_, get_lower_bound());
        std::string gap_user = user_mip_gap<f_t>(obj, user_lower);
        settings_.log.printf(" %10d   %10lu    %+13.6e    %+10.6e   %6d   %7.1e     %s %9.2f\n",
                             nodes_explored,
                             nodes_unexplored,
                             obj,
                             user_lower,
                             node_ptr->depth,
                             nodes_explored > 0 ? stats_.total_lp_iters / nodes_explored : 0,
                             gap_user.c_str(),
                             now);
        stats_.last_log             = tic();
        stats_.nodes_since_last_log = 0;
      }
    }

    if (now > settings_.time_limit) {
      status_ = mip_exploration_status_t::TIME_LIMIT;
      return;
    }

<<<<<<< HEAD
    // Set the correct bounds for the leaf problem
    set_variable_bounds(node_ptr,
                        leaf_problem.lower,
                        leaf_problem.upper,
                        presolver.bounds_changed,
                        original_lp_.lower,
                        original_lp_.upper,
                        recompute);

    node_status_t node_status = solve_node(node_ptr,
                                           search_tree,
                                           leaf_problem,
                                           basis_update,
                                           basic_list,
                                           nonbasic_list,
                                           presolver,
                                           thread_type_t::EXPLORATION,
                                           recompute,
                                           settings_.log);
    recompute                 = node_status != node_status_t::HAS_CHILDREN;
=======
    node_status_t node_status = solve_node(node_ptr,
                                           search_tree,
                                           leaf_problem,
                                           presolver,
                                           thread_type_t::EXPLORATION,
                                           recompute,
                                           original_lp_.lower,
                                           original_lp_.upper,
                                           settings_.log);

    recompute = node_status != node_status_t::HAS_CHILDREN;
>>>>>>> c7facc6e

    if (node_status == node_status_t::TIME_LIMIT) {
      status_ = mip_exploration_status_t::TIME_LIMIT;
      return;

    } else if (node_status == node_status_t::HAS_CHILDREN) {
      // The stack should only contain the children of the current parent.
      // If the stack size is greater than 0,
      // we pop the current node from the stack and place it in the global heap,
      // since we are about to add the two children to the stack
      if (stack.size() > 0) {
        mip_node_t<i_t, f_t>* node = stack.back();
        stack.pop_back();

        // The order here matters. We want to create a copy of the node
        // before adding to the global heap. Otherwise,
        // some thread may consume the node (possibly fathoming it)
        // before we had the chance to add to the diving queue.
        // This lead to a SIGSEGV. Although, in this case, it
        // would be better if we discard the node instead.
        if (get_heap_size() > settings_.num_bfs_threads) {
          mutex_dive_queue_.lock();
          dive_queue_.emplace(node->detach_copy(), leaf_problem.lower, leaf_problem.upper);
          mutex_dive_queue_.unlock();
        }

        mutex_heap_.lock();
        heap_.push(node);
        mutex_heap_.unlock();
      }

      stats_.nodes_unexplored += 2;

      auto [first, second] = child_selection(node_ptr);
      stack.push_front(second);
      stack.push_front(first);
    }
  }
}

template <typename i_t, typename f_t>
void branch_and_bound_t<i_t, f_t>::best_first_thread(i_t id, search_tree_t<i_t, f_t>& search_tree)
{
  f_t lower_bound = -inf;
  f_t upper_bound = inf;
  f_t abs_gap     = inf;
  f_t rel_gap     = inf;

  // Make a copy of the original LP. We will modify its bounds at each leaf
  lp_problem_t<i_t, f_t> leaf_problem = original_lp_;
  std::vector<char> row_sense;
  node_presolver_t<i_t, f_t> presolver(leaf_problem, row_sense, var_types_);

  while (status_ == mip_exploration_status_t::RUNNING && abs_gap > settings_.absolute_mip_gap_tol &&
         rel_gap > settings_.relative_mip_gap_tol &&
         (active_subtrees_ > 0 || get_heap_size() > 0)) {
    mip_node_t<i_t, f_t>* node_ptr = nullptr;

    // If there any node left in the heap, we pop the top node and explore it.
    mutex_heap_.lock();
    if (heap_.size() > 0) {
      node_ptr = heap_.top();
      heap_.pop();
      active_subtrees_++;
    }
    mutex_heap_.unlock();

    if (node_ptr != nullptr) {
      if (get_upper_bound() < node_ptr->lower_bound) {
        // This node was put on the heap earlier but its lower bound is now greater than the
        // current upper bound
        search_tree.graphviz_node(settings_.log, node_ptr, "cutoff", node_ptr->lower_bound);
        search_tree.update(node_ptr, node_status_t::FATHOMED);
        active_subtrees_--;
        continue;
      }

      // Best-first search with plunging
      explore_subtree(id, node_ptr, search_tree, leaf_problem, presolver);
      active_subtrees_--;
    }

    lower_bound = get_lower_bound();
    upper_bound = get_upper_bound();
    abs_gap     = upper_bound - lower_bound;
    rel_gap     = user_relative_gap(original_lp_, upper_bound, lower_bound);
  }

  // Check if it is the last thread that exited the loop and no
  // timeout or numerical error has happen.
  if (status_ == mip_exploration_status_t::RUNNING) {
    if (active_subtrees_ == 0) {
      status_ = mip_exploration_status_t::COMPLETED;
    } else {
      local_lower_bounds_[id] = inf;
    }
  }
}

template <typename i_t, typename f_t>
void branch_and_bound_t<i_t, f_t>::diving_thread()
{
  logger_t log;
  log.log = false;

  // Make a copy of the original LP. We will modify its bounds at each leaf
  lp_problem_t<i_t, f_t> leaf_problem = original_lp_;
  std::vector<char> row_sense;
  node_presolver_t<i_t, f_t> presolver(leaf_problem, row_sense, var_types_);

  while (status_ == mip_exploration_status_t::RUNNING &&
         (active_subtrees_ > 0 || get_heap_size() > 0)) {
    std::optional<diving_root_t<i_t, f_t>> start_node;

    mutex_dive_queue_.lock();
    if (dive_queue_.size() > 0) { start_node = dive_queue_.pop(); }
    mutex_dive_queue_.unlock();

    if (start_node.has_value()) {
      if (get_upper_bound() < start_node->node.lower_bound) { continue; }

      bool recompute = true;
      const i_t m    = leaf_problem.num_rows;

      basis_update_mpf_t<i_t, f_t> basis_update(m, settings_.refactor_frequency);
      std::vector<i_t> basic_list(m);
      std::vector<i_t> nonbasic_list;

      bool recompute = true;
      const i_t m    = leaf_problem.num_rows;

      basis_update_mpf_t<i_t, f_t> basis_update(m, settings_.refactor_frequency);
      std::vector<i_t> basic_list(m);
      std::vector<i_t> nonbasic_list;

      search_tree_t<i_t, f_t> subtree(std::move(start_node->node));
      std::deque<mip_node_t<i_t, f_t>*> stack;
      stack.push_front(&subtree.root);

      while (stack.size() > 0 && status_ == mip_exploration_status_t::RUNNING) {
        mip_node_t<i_t, f_t>* node_ptr = stack.front();
        stack.pop_front();
        f_t upper_bound = get_upper_bound();
        f_t rel_gap     = user_relative_gap(original_lp_, upper_bound, node_ptr->lower_bound);

        if (node_ptr->lower_bound > upper_bound || rel_gap < settings_.relative_mip_gap_tol) {
          recompute = true;
          continue;
        }

        if (toc(stats_.start_time) > settings_.time_limit) { return; }

<<<<<<< HEAD
        // Set the correct bounds for the leaf problem
        set_variable_bounds(node_ptr,
                            leaf_problem.lower,
                            leaf_problem.upper,
                            presolver.bounds_changed,
                            start_node->lower,
                            start_node->upper,
                            recompute);

        node_status_t node_status = solve_node(node_ptr,
                                               subtree,
                                               leaf_problem,
                                               basis_update,
                                               basic_list,
                                               nonbasic_list,
                                               presolver,
                                               thread_type_t::DIVING,
                                               recompute,
                                               log);
        recompute                 = node_status != node_status_t::HAS_CHILDREN;
=======
        node_status_t node_status = solve_node(node_ptr,
                                               subtree,
                                               leaf_problem,
                                               presolver,
                                               thread_type_t::DIVING,
                                               recompute,
                                               start_node->lower,
                                               start_node->upper,
                                               log);

        recompute = node_status != node_status_t::HAS_CHILDREN;
>>>>>>> c7facc6e

        if (node_status == node_status_t::TIME_LIMIT) {
          return;

        } else if (node_status == node_status_t::HAS_CHILDREN) {
          auto [first, second] = child_selection(node_ptr);
          stack.push_front(second);
          stack.push_front(first);
        }

        if (stack.size() > 1) {
          // If the diving thread is consuming the nodes faster than the
          // best first search, then we split the current subtree at the
          // lowest possible point and move to the queue, so it can
          // be picked by another thread.
          if (dive_queue_.size() < min_diving_queue_size_) {
            mutex_dive_queue_.lock();
            mip_node_t<i_t, f_t>* new_node = stack.back();
            stack.pop_back();
            dive_queue_.emplace(new_node->detach_copy(), leaf_problem.lower, leaf_problem.upper);
            mutex_dive_queue_.unlock();
          }
        }
      }
    }
  }
}

template <typename i_t, typename f_t>
mip_status_t branch_and_bound_t<i_t, f_t>::solve(mip_solution_t<i_t, f_t>& solution)
{
  logger_t log;
  log.log                 = false;
  status_                 = mip_exploration_status_t::UNSET;
  stats_.nodes_unexplored = 0;
  stats_.nodes_explored   = 0;

  if (guess_.size() != 0) {
    std::vector<f_t> crushed_guess;
    crush_primal_solution(original_problem_, original_lp_, guess_, new_slacks_, crushed_guess);
    f_t primal_err;
    f_t bound_err;
    i_t num_fractional;
    const bool feasible = check_guess(
      original_lp_, settings_, var_types_, crushed_guess, primal_err, bound_err, num_fractional);
    if (feasible) {
      const f_t computed_obj = compute_objective(original_lp_, crushed_guess);
      mutex_upper_.lock();
      incumbent_.set_incumbent_solution(computed_obj, crushed_guess);
      upper_bound_ = computed_obj;
      mutex_upper_.unlock();
    }
  }

  root_relax_soln_.resize(original_lp_.num_rows, original_lp_.num_cols);

  settings_.log.printf("Solving LP root relaxation\n");
  simplex_solver_settings_t lp_settings = settings_;
  lp_settings.inside_mip                = 1;
  lp_status_t root_status               = solve_linear_program_advanced(
    original_lp_, stats_.start_time, lp_settings, root_relax_soln_, root_vstatus_, edge_norms_);
  stats_.total_lp_iters      = root_relax_soln_.iterations;
  stats_.total_lp_solve_time = toc(stats_.start_time);

  if (root_status == lp_status_t::INFEASIBLE) {
    settings_.log.printf("MIP Infeasible\n");
    // FIXME: rarely dual simplex detects infeasible whereas it is feasible.
    // to add a small safety net, check if there is a primal solution already.
    // Uncomment this if the issue with cost266-UUE is resolved
    // if (settings.heuristic_preemption_callback != nullptr) {
    //   settings.heuristic_preemption_callback();
    // }
    return mip_status_t::INFEASIBLE;
  }
  if (root_status == lp_status_t::UNBOUNDED) {
    settings_.log.printf("MIP Unbounded\n");
    if (settings_.heuristic_preemption_callback != nullptr) {
      settings_.heuristic_preemption_callback();
    }
    return mip_status_t::UNBOUNDED;
  }

  if (root_status == lp_status_t::TIME_LIMIT) {
    status_ = mip_exploration_status_t::TIME_LIMIT;
    return set_final_solution(solution, -inf);
  }

  assert(root_vstatus_.size() == original_lp_.num_cols);
  set_uninitialized_steepest_edge_norms<i_t, f_t>(edge_norms_);

  root_objective_ = compute_objective(original_lp_, root_relax_soln_.x);
  local_lower_bounds_.assign(settings_.num_bfs_threads, root_objective_);

  if (settings_.set_simplex_solution_callback != nullptr) {
    std::vector<f_t> original_x;
    uncrush_primal_solution(original_problem_, original_lp_, root_relax_soln_.x, original_x);
    std::vector<f_t> original_dual;
    std::vector<f_t> original_z;
    uncrush_dual_solution(original_problem_,
                          original_lp_,
                          root_relax_soln_.y,
                          root_relax_soln_.z,
                          original_dual,
                          original_z);
    settings_.set_simplex_solution_callback(
      original_x, original_dual, compute_user_objective(original_lp_, root_objective_));
  }

  std::vector<i_t> fractional;
  const i_t num_fractional =
    fractional_variables(settings_, root_relax_soln_.x, var_types_, fractional);

  if (num_fractional == 0) {
    mutex_upper_.lock();
    incumbent_.set_incumbent_solution(root_objective_, root_relax_soln_.x);
    upper_bound_ = root_objective_;
    mutex_upper_.unlock();
    // We should be done here
    uncrush_primal_solution(original_problem_, original_lp_, incumbent_.x, solution.x);
    solution.objective          = incumbent_.objective;
    solution.lower_bound        = root_objective_;
    solution.nodes_explored     = 0;
    solution.simplex_iterations = root_relax_soln_.iterations;
    settings_.log.printf("Optimal solution found at root node. Objective %.16e. Time %.2f.\n",
                         compute_user_objective(original_lp_, root_objective_),
                         toc(stats_.start_time));

    if (settings_.solution_callback != nullptr) {
      settings_.solution_callback(solution.x, solution.objective);
    }
    if (settings_.heuristic_preemption_callback != nullptr) {
      settings_.heuristic_preemption_callback();
    }
    return mip_status_t::OPTIMAL;
  }

  pc_.resize(original_lp_.num_cols);
  strong_branching<i_t, f_t>(original_lp_,
                             settings_,
                             stats_.start_time,
                             var_types_,
                             root_relax_soln_.x,
                             fractional,
                             root_objective_,
                             root_vstatus_,
                             edge_norms_,
                             pc_);

  if (toc(stats_.start_time) > settings_.time_limit) {
    status_ = mip_exploration_status_t::TIME_LIMIT;
    return set_final_solution(solution, root_objective_);
  }

  // Choose variable to branch on
  i_t branch_var = pc_.variable_selection(fractional, root_relax_soln_.x, log);

  search_tree_t<i_t, f_t> search_tree(root_objective_, root_vstatus_);
  search_tree.graphviz_node(settings_.log, &search_tree.root, "lower bound", root_objective_);
  search_tree.branch(&search_tree.root,
                     branch_var,
                     root_relax_soln_.x[branch_var],
                     root_vstatus_,
                     original_lp_,
                     log);

  settings_.log.printf(
    "Exploring the B&B tree using %d best-first threads and %d diving threads (%d threads)\n",
    settings_.num_bfs_threads,
    settings_.num_diving_threads,
    settings_.num_threads);

  settings_.log.printf(
    " | Explored | Unexplored |    Objective    |     Bound     | Depth | Iter/Node |   Gap    "
    "|  Time  |\n");

  stats_.nodes_explored       = 0;
  stats_.nodes_unexplored     = 2;
  stats_.nodes_since_last_log = 0;
  stats_.last_log             = tic();
  active_subtrees_            = 0;
  min_diving_queue_size_      = 4 * settings_.num_diving_threads;
  status_                     = mip_exploration_status_t::RUNNING;
  lower_bound_ceiling_        = inf;
  original_lp_.A.transpose(original_lp_.Arow);

#pragma omp parallel num_threads(settings_.num_threads)
  {
#pragma omp master
    {
      auto down_child  = search_tree.root.get_down_child();
      auto up_child    = search_tree.root.get_up_child();
      i_t initial_size = 2 * settings_.num_threads;

#pragma omp task
      exploration_ramp_up(down_child, &search_tree, initial_size);

#pragma omp task
      exploration_ramp_up(up_child, &search_tree, initial_size);
    }

#pragma omp barrier

#pragma omp master
    {
      if (status_ == mip_exploration_status_t::RUNNING &&
          (active_subtrees_ > 0 || get_heap_size() > 0)) {
        for (i_t i = 0; i < settings_.num_bfs_threads; i++) {
#pragma omp task
          best_first_thread(i, search_tree);
        }

        for (i_t i = 0; i < settings_.num_diving_threads; i++) {
#pragma omp task
          diving_thread();
        }
      }
    }
  }

  f_t lower_bound = heap_.size() > 0 ? heap_.top()->lower_bound : search_tree.root.lower_bound;
  return set_final_solution(solution, lower_bound);
}

#ifdef DUAL_SIMPLEX_INSTANTIATE_DOUBLE

template class branch_and_bound_t<int, double>;

#endif

}  // namespace cuopt::linear_programming::dual_simplex<|MERGE_RESOLUTION|>--- conflicted
+++ resolved
@@ -571,11 +571,8 @@
                                                        node_presolver_t<i_t, f_t>& presolver,
                                                        thread_type_t thread_type,
                                                        bool recompute,
-<<<<<<< HEAD
-=======
                                                        const std::vector<f_t>& root_lower,
                                                        const std::vector<f_t>& root_upper,
->>>>>>> c7facc6e
                                                        logger_t& log)
 {
   const f_t abs_fathom_tol = settings_.absolute_mip_gap_tol / 10;
@@ -785,20 +782,10 @@
     return;
   }
 
-<<<<<<< HEAD
   const i_t m = leaf_problem.num_rows;
   basis_update_mpf_t<i_t, f_t> basis_update(m, settings_.refactor_frequency);
   std::vector<i_t> basic_list(m);
   std::vector<i_t> nonbasic_list;
-
-  // Set the correct bounds for the leaf problem
-  set_variable_bounds(node,
-                      leaf_problem.lower,
-                      leaf_problem.upper,
-                      presolver.bounds_changed,
-                      original_lp_.lower,
-                      original_lp_.upper,
-                      true);
 
   node_status_t node_status = solve_node(node,
                                          *search_tree,
@@ -809,16 +796,8 @@
                                          presolver,
                                          thread_type_t::EXPLORATION,
                                          true,
-=======
-  node_status_t node_status = solve_node(node,
-                                         *search_tree,
-                                         leaf_problem,
-                                         presolver,
-                                         thread_type_t::EXPLORATION,
-                                         true,
                                          original_lp_.lower,
                                          original_lp_.upper,
->>>>>>> c7facc6e
                                          settings_.log);
 
   if (node_status == node_status_t::TIME_LIMIT) {
@@ -922,16 +901,6 @@
       return;
     }
 
-<<<<<<< HEAD
-    // Set the correct bounds for the leaf problem
-    set_variable_bounds(node_ptr,
-                        leaf_problem.lower,
-                        leaf_problem.upper,
-                        presolver.bounds_changed,
-                        original_lp_.lower,
-                        original_lp_.upper,
-                        recompute);
-
     node_status_t node_status = solve_node(node_ptr,
                                            search_tree,
                                            leaf_problem,
@@ -941,21 +910,11 @@
                                            presolver,
                                            thread_type_t::EXPLORATION,
                                            recompute,
-                                           settings_.log);
-    recompute                 = node_status != node_status_t::HAS_CHILDREN;
-=======
-    node_status_t node_status = solve_node(node_ptr,
-                                           search_tree,
-                                           leaf_problem,
-                                           presolver,
-                                           thread_type_t::EXPLORATION,
-                                           recompute,
                                            original_lp_.lower,
                                            original_lp_.upper,
                                            settings_.log);
 
     recompute = node_status != node_status_t::HAS_CHILDREN;
->>>>>>> c7facc6e
 
     if (node_status == node_status_t::TIME_LIMIT) {
       status_ = mip_exploration_status_t::TIME_LIMIT;
@@ -1108,16 +1067,6 @@
 
         if (toc(stats_.start_time) > settings_.time_limit) { return; }
 
-<<<<<<< HEAD
-        // Set the correct bounds for the leaf problem
-        set_variable_bounds(node_ptr,
-                            leaf_problem.lower,
-                            leaf_problem.upper,
-                            presolver.bounds_changed,
-                            start_node->lower,
-                            start_node->upper,
-                            recompute);
-
         node_status_t node_status = solve_node(node_ptr,
                                                subtree,
                                                leaf_problem,
@@ -1127,21 +1076,11 @@
                                                presolver,
                                                thread_type_t::DIVING,
                                                recompute,
-                                               log);
-        recompute                 = node_status != node_status_t::HAS_CHILDREN;
-=======
-        node_status_t node_status = solve_node(node_ptr,
-                                               subtree,
-                                               leaf_problem,
-                                               presolver,
-                                               thread_type_t::DIVING,
-                                               recompute,
                                                start_node->lower,
                                                start_node->upper,
                                                log);
 
         recompute = node_status != node_status_t::HAS_CHILDREN;
->>>>>>> c7facc6e
 
         if (node_status == node_status_t::TIME_LIMIT) {
           return;

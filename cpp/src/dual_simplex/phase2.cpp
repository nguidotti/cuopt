/*
 * SPDX-FileCopyrightText: Copyright (c) 2025 NVIDIA CORPORATION & AFFILIATES. All rights reserved.
 * SPDX-License-Identifier: Apache-2.0
 *
 * Licensed under the Apache License, Version 2.0 (the "License");
 * you may not use this file except in compliance with the License.
 * You may obtain a copy of the License at
 *
 * http://www.apache.org/licenses/LICENSE-2.0
 *
 * Unless required by applicable law or agreed to in writing, software
 * distributed under the License is distributed on an "AS IS" BASIS,
 * WITHOUT WARRANTIES OR CONDITIONS OF ANY KIND, either express or implied.
 * See the License for the specific language governing permissions and
 * limitations under the License.
 */

#include <dual_simplex/basis_solves.hpp>
#include <dual_simplex/basis_updates.hpp>
#include <dual_simplex/bound_flipping_ratio_test.hpp>
#include <dual_simplex/initial_basis.hpp>
#include <dual_simplex/phase1.hpp>
#include <dual_simplex/phase2.hpp>
#include <dual_simplex/random.hpp>
#include <dual_simplex/solve.hpp>
#include <dual_simplex/sparse_matrix.hpp>
#include <dual_simplex/tic_toc.hpp>

#include <cassert>
#include <cmath>
#include <cstdio>
#include <ctime>

namespace cuopt::linear_programming::dual_simplex {

namespace phase2 {

// Computes vectors farkas_y, farkas_zl, farkas_zu that satisfy
//
// A'*farkas_y + farkas_zl - farkas_zu ~= 0
// farkas_zl, farkas_zu >= 0,
// b'*farkas_y + l'*farkas_zl - u'*farkas_zu = farkas_constant > 0
//
// This is a Farkas certificate for the infeasibility of the primal problem
//
// A*x = b, l <= x <= u
template <typename i_t, typename f_t>
void compute_farkas_certificate(const lp_problem_t<i_t, f_t>& lp,
                                const simplex_solver_settings_t<i_t, f_t>& settings,
                                const std::vector<variable_status_t>& vstatus,
                                const std::vector<f_t>& x,
                                const std::vector<f_t>& y,
                                const std::vector<f_t>& z,
                                const std::vector<f_t>& delta_y,
                                const std::vector<f_t>& delta_z,
                                i_t direction,
                                i_t leaving_index,
                                f_t obj_val,
                                std::vector<f_t>& farkas_y,
                                std::vector<f_t>& farkas_zl,
                                std::vector<f_t>& farkas_zu,
                                f_t& farkas_constant)
{
  const i_t m = lp.num_rows;
  const i_t n = lp.num_cols;

  std::vector<f_t> original_residual = z;
  matrix_transpose_vector_multiply(lp.A, 1.0, y, 1.0, original_residual);
  for (i_t j = 0; j < n; ++j) {
    original_residual[j] -= lp.objective[j];
  }
  const f_t original_residual_norm = vector_norm2<i_t, f_t>(original_residual);
  settings.log.printf("|| A'*y + z - c || = %e\n", original_residual_norm);

  std::vector<f_t> zl(n);
  std::vector<f_t> zu(n);
  for (i_t j = 0; j < n; ++j) {
    zl[j] = std::max(0.0, z[j]);
    zu[j] = -std::min(0.0, z[j]);
  }

  original_residual = zl;
  matrix_transpose_vector_multiply(lp.A, 1.0, y, 1.0, original_residual);
  for (i_t j = 0; j < n; ++j) {
    original_residual[j] -= (zu[j] + lp.objective[j]);
  }
  const f_t original_residual_2 = vector_norm2<i_t, f_t>(original_residual);
  settings.log.printf("|| A'*y + zl - zu - c || = %e\n", original_residual_2);

  std::vector<f_t> search_dir_residual = delta_z;
  matrix_transpose_vector_multiply(lp.A, 1.0, delta_y, 1.0, search_dir_residual);
  settings.log.printf("|| A'*delta_y + delta_z || = %e\n",
                      vector_norm2<i_t, f_t>(search_dir_residual));

  std::vector<f_t> y_bar(m);
  for (i_t i = 0; i < m; ++i) {
    y_bar[i] = y[i] + delta_y[i];
  }
  original_residual = z;
  matrix_transpose_vector_multiply(lp.A, 1.0, y_bar, 1.0, original_residual);
  for (i_t j = 0; j < n; ++j) {
    original_residual[j] += (delta_z[j] - lp.objective[j]);
  }
  const f_t original_residual_3 = vector_norm2<i_t, f_t>(original_residual);
  settings.log.printf("|| A'*(y + delta_y) + (z + delta_z) - c || = %e\n", original_residual_3);

  farkas_y.resize(m);
  farkas_zl.resize(n);
  farkas_zu.resize(n);

  f_t gamma = 0.0;
  for (i_t j = 0; j < n; ++j) {
    const f_t cj    = lp.objective[j];
    const f_t lower = lp.lower[j];
    const f_t upper = lp.upper[j];
    if (lower > -inf) { gamma -= lower * std::min(0.0, cj); }
    if (upper < inf) { gamma -= upper * std::max(0.0, cj); }
  }
  printf("gamma = %e\n", gamma);

  const f_t threshold          = 1.0;
  const f_t positive_threshold = std::max(-gamma, 0.0) + threshold;
  printf("positive_threshold = %e\n", positive_threshold);

  // We need to increase the dual objective to positive threshold
  f_t alpha        = threshold;
  const f_t infeas = (direction == 1) ? (lp.lower[leaving_index] - x[leaving_index])
                                      : (x[leaving_index] - lp.upper[leaving_index]);
  // We need the new objective to be at least positive_threshold
  // positive_threshold = obj_val+ alpha * infeas
  // infeas > 0, alpha > 0, positive_threshold > 0
  printf("direction = %d\n", direction);
  printf(
    "lower %e x %e upper %d\n", lp.lower[leaving_index], x[leaving_index], lp.upper[leaving_index]);
  printf("infeas = %e\n", infeas);
  printf("obj_val = %e\n", obj_val);
  alpha = std::max(threshold, (positive_threshold - obj_val) / infeas);
  printf("alpha = %e\n", alpha);

  std::vector<f_t> y_prime(m);
  std::vector<f_t> zl_prime(n);
  std::vector<f_t> zu_prime(n);

  // farkas_y = y + alpha * delta_y
  for (i_t i = 0; i < m; ++i) {
    farkas_y[i] = y[i] + alpha * delta_y[i];
    y_prime[i]  = y[i] + alpha * delta_y[i];
  }
  // farkas_zl = z + alpha * delta_z  - c-
  for (i_t j = 0; j < n; ++j) {
    const f_t cj        = lp.objective[j];
    const f_t z_j       = z[j];
    const f_t delta_z_j = delta_z[j];
    farkas_zl[j] = std::max(0.0, z_j) + alpha * std::max(0.0, delta_z_j) + -std::min(0.0, cj);
    zl_prime[j]  = zl[j] + alpha * std::max(0.0, delta_z_j);
  }

  // farkas_zu = z + alpha * delta_z + c+
  for (i_t j = 0; j < n; ++j) {
    const f_t cj        = lp.objective[j];
    const f_t z_j       = z[j];
    const f_t delta_z_j = delta_z[j];
    farkas_zu[j] = -std::min(0.0, z_j) - alpha * std::min(0.0, delta_z_j) + std::max(0.0, cj);
    zu_prime[j]  = zu[j] + alpha * (-std::min(0.0, delta_z_j));
  }

  // farkas_constant = b'*farkas_y + l'*farkas_zl - u'*farkas_zu
  farkas_constant   = 0.0;
  f_t test_constant = 0.0;
  f_t test_3        = 0.0;
  for (i_t i = 0; i < m; ++i) {
    farkas_constant += lp.rhs[i] * farkas_y[i];
    test_constant += lp.rhs[i] * y_prime[i];
    test_3 += lp.rhs[i] * delta_y[i];
  }
  printf("b'*delta_y = %e\n", test_3);
  printf("|| b || %e\n", vector_norm_inf<i_t, f_t>(lp.rhs));
  printf("|| delta y || %e\n", vector_norm_inf<i_t, f_t>(delta_y));
  for (i_t j = 0; j < n; ++j) {
    const f_t lower = lp.lower[j];
    const f_t upper = lp.upper[j];
    if (lower > -inf) {
      farkas_constant += lower * farkas_zl[j];
      test_constant += lower * zl_prime[j];
      const f_t delta_z_l_j = std::max(delta_z[j], 0.0);
      test_3 += lower * delta_z_l_j;
    }
    if (upper < inf) {
      farkas_constant -= upper * farkas_zu[j];
      test_constant -= upper * zu_prime[j];
      const f_t delta_z_u_j = -std::min(delta_z[j], 0.0);
      test_3 -= upper * delta_z_u_j;
    }
  }

  // Verify that the Farkas certificate is valid
  std::vector<f_t> residual = farkas_zl;
  matrix_transpose_vector_multiply(lp.A, 1.0, farkas_y, 1.0, residual);
  for (i_t j = 0; j < n; ++j) {
    residual[j] -= farkas_zu[j];
  }
  const f_t residual_norm = vector_norm2<i_t, f_t>(residual);

  f_t zl_min = 0.0;
  for (i_t j = 0; j < n; ++j) {
    zl_min = std::min(zl_min, farkas_zl[j]);
  }
  settings.log.printf("farkas_zl_min = %e\n", zl_min);
  f_t zu_min = 0.0;
  for (i_t j = 0; j < n; ++j) {
    zu_min = std::min(zu_min, farkas_zu[j]);
  }
  settings.log.printf("farkas_zu_min = %e\n", zu_min);

  settings.log.printf("|| A'*farkas_y + farkas_zl - farkas_zu || = %e\n", residual_norm);
  settings.log.printf("b'*farkas_y + l'*farkas_zl - u'*farkas_zu = %e\n", farkas_constant);

  if (residual_norm < 1e-6 && farkas_constant > 0.0 && zl_min >= 0.0 && zu_min >= 0.0) {
    settings.log.printf("Farkas certificate of infeasibility constructed\n");
  }
}

template <typename i_t, typename f_t>
void initial_perturbation(const lp_problem_t<i_t, f_t>& lp,
                          const simplex_solver_settings_t<i_t, f_t>& settings,
                          const std::vector<variable_status_t>& vstatus,
                          std::vector<f_t>& objective)
{
  const i_t m           = lp.num_rows;
  const i_t n           = lp.num_cols;
  f_t max_abs_obj_coeff = 0.0;
  for (i_t j = 0; j < n; ++j) {
    max_abs_obj_coeff = std::max(max_abs_obj_coeff, std::abs(lp.objective[j]));
  }

  const f_t dual_tol = settings.dual_tol;

  std::srand(static_cast<unsigned int>(std::time(nullptr)));

  objective.resize(n);
  f_t sum_perturb = 0.0;
  i_t num_perturb = 0;

  random_t<i_t, f_t> random(settings.seed);
  for (i_t j = 0; j < n; ++j) {
    f_t obj = objective[j] = lp.objective[j];

    const f_t lower = lp.lower[j];
    const f_t upper = lp.upper[j];
    if (vstatus[j] == variable_status_t::NONBASIC_FIXED ||
        vstatus[j] == variable_status_t::NONBASIC_FREE || lower == upper ||
        lower == -inf && upper == inf) {
      continue;
    }

    const f_t rand_val = random.random();
    const f_t perturb =
      (1e-5 * std::abs(obj) + 1e-7 * max_abs_obj_coeff + 10 * dual_tol) * (1.0 + rand_val);

    if (vstatus[j] == variable_status_t::NONBASIC_LOWER || lower > -inf && upper < inf && obj > 0) {
      objective[j] = obj + perturb;
      sum_perturb += perturb;
      num_perturb++;
    } else if (vstatus[j] == variable_status_t::NONBASIC_UPPER ||
               lower > -inf && upper < inf && obj < 0) {
      objective[j] = obj - perturb;
      sum_perturb += perturb;
      num_perturb++;
    }
  }

  settings.log.printf("Applied initial perturbation of %e to %d/%d objective coefficients\n",
                      sum_perturb,
                      num_perturb,
                      n);
}

template <typename i_t, typename f_t>
void compute_reduced_cost_update(const lp_problem_t<i_t, f_t>& lp,
                                 const std::vector<i_t>& basic_list,
                                 const std::vector<i_t>& nonbasic_list,
                                 const std::vector<f_t>& delta_y,
                                 i_t leaving_index,
                                 i_t direction,
                                 std::vector<i_t>& delta_z_mark,
                                 std::vector<i_t>& delta_z_indices,
                                 std::vector<f_t>& delta_z)
{
  const i_t m = lp.num_rows;
  const i_t n = lp.num_cols;

  // delta_zB = sigma*ei
  for (i_t k = 0; k < m; k++) {
    const i_t j = basic_list[k];
    delta_z[j]  = 0;
  }
  delta_z[leaving_index] = direction;
  // delta_zN = -N'*delta_y
  for (i_t k = 0; k < n - m; k++) {
    const i_t j = nonbasic_list[k];
    // z_j <- -A(:, j)'*delta_y
    const i_t col_start = lp.A.col_start[j];
    const i_t col_end   = lp.A.col_start[j + 1];
    f_t dot             = 0.0;
    for (i_t p = col_start; p < col_end; ++p) {
      dot += lp.A.x[p] * delta_y[lp.A.i[p]];
    }
    delta_z[j] = -dot;
    if (dot != 0.0) {
      delta_z_indices.push_back(j);  // Note delta_z_indices has n elements reserved
      delta_z_mark[j] = 1;
    }
  }
}

template <typename i_t, typename f_t>
void compute_delta_z(const csc_matrix_t<i_t, f_t>& A_transpose,
                     const sparse_vector_t<i_t, f_t>& delta_y,
                     i_t leaving_index,
                     i_t direction,
                     std::vector<i_t>& nonbasic_mark,
                     std::vector<i_t>& delta_z_mark,
                     std::vector<i_t>& delta_z_indices,
                     std::vector<f_t>& delta_z)
{
  // delta_zN = - N'*delta_y
  const i_t nz_delta_y = delta_y.i.size();
  for (i_t k = 0; k < nz_delta_y; k++) {
    const i_t i         = delta_y.i[k];
    const f_t delta_y_i = delta_y.x[k];
    if (std::abs(delta_y_i) < 1e-12) { continue; }
    const i_t row_start = A_transpose.col_start[i];
    const i_t row_end   = A_transpose.col_start[i + 1];
    for (i_t p = row_start; p < row_end; ++p) {
      const i_t j = A_transpose.i[p];
      if (nonbasic_mark[j] >= 0) {
        delta_z[j] -= delta_y_i * A_transpose.x[p];
        if (!delta_z_mark[j]) {
          delta_z_mark[j] = 1;
          delta_z_indices.push_back(j);  // Note delta_z_indices has n elements reserved
        }
      }
    }
  }

  // delta_zB = sigma*ei
  delta_z[leaving_index] = direction;

#ifdef CHECK_CHANGE_IN_REDUCED_COST
  delta_y_sparse.to_dense(delta_y);
  std::vector<f_t> delta_z_check(n);
  std::vector<i_t> delta_z_mark_check(n, 0);
  std::vector<i_t> delta_z_indices_check;
  phase2::compute_reduced_cost_update(lp,
                                      basic_list,
                                      nonbasic_list,
                                      delta_y,
                                      leaving_index,
                                      direction,
                                      delta_z_mark_check,
                                      delta_z_indices_check,
                                      delta_z_check);
  f_t error_check = 0.0;
  for (i_t k = 0; k < n; ++k) {
    const f_t diff = std::abs(delta_z[k] - delta_z_check[k]);
    if (diff > 1e-6) {
      printf("delta_z error %d transpose %e no transpose %e diff %e\n",
             k,
             delta_z[k],
             delta_z_check[k],
             diff);
    }
    error_check = std::max(error_check, diff);
  }
  if (error_check > 1e-6) { printf("delta_z error %e\n", error_check); }
#endif
}

template <typename i_t, typename f_t>
void compute_reduced_costs(const std::vector<f_t>& objective,
                           const csc_matrix_t<i_t, f_t>& A,
                           const std::vector<f_t>& y,
                           const std::vector<i_t>& basic_list,
                           const std::vector<i_t>& nonbasic_list,
                           std::vector<f_t>& z)
{
  const i_t m = A.m;
  const i_t n = A.n;
  // zN = cN - N'*y
  for (i_t k = 0; k < n - m; k++) {
    const i_t j = nonbasic_list[k];
    // z_j <- c_j
    z[j] = objective[j];

    // z_j <- z_j - A(:, j)'*y
    const i_t col_start = A.col_start[j];
    const i_t col_end   = A.col_start[j + 1];
    f_t dot             = 0.0;
    for (i_t p = col_start; p < col_end; ++p) {
      dot += A.x[p] * y[A.i[p]];
    }
    z[j] -= dot;
  }
  // zB = 0
  for (i_t k = 0; k < m; ++k) {
    z[basic_list[k]] = 0.0;
  }
}

template <typename i_t, typename f_t>
void compute_primal_variables(const basis_update_mpf_t<i_t, f_t>& ft,
                              const std::vector<f_t>& lp_rhs,
                              const csc_matrix_t<i_t, f_t>& A,
                              const std::vector<i_t>& basic_list,
                              const std::vector<i_t>& nonbasic_list,
                              f_t tight_tol,
                              std::vector<f_t>& x)
{
  const i_t m          = A.m;
  const i_t n          = A.n;
  std::vector<f_t> rhs = lp_rhs;
  // rhs = b - sum_{j : x_j = l_j} A(:, j) * l(j)
  //         - sum_{j : x_j = u_j} A(:, j) * u(j)
  for (i_t k = 0; k < n - m; ++k) {
    const i_t j         = nonbasic_list[k];
    const i_t col_start = A.col_start[j];
    const i_t col_end   = A.col_start[j + 1];
    const f_t xj        = x[j];
    if (std::abs(xj) < tight_tol * 10) continue;
    for (i_t p = col_start; p < col_end; ++p) {
      rhs[A.i[p]] -= xj * A.x[p];
    }
  }

  std::vector<f_t> xB(m);
  ft.b_solve(rhs, xB);

  for (i_t k = 0; k < m; ++k) {
    const i_t j = basic_list[k];
    x[j]        = xB[k];
  }
}

template <typename i_t, typename f_t>
void clear_delta_z(i_t entering_index,
                   i_t leaving_index,
                   std::vector<i_t>& delta_z_mark,
                   std::vector<i_t>& delta_z_indices,
                   std::vector<f_t>& delta_z)
{
  for (i_t k = 0; k < delta_z_indices.size(); k++) {
    const i_t j     = delta_z_indices[k];
    delta_z[j]      = 0.0;
    delta_z_mark[j] = 0;
  }
  if (entering_index != -1) { delta_z[entering_index] = 0.0; }
  delta_z[leaving_index] = 0.0;
  delta_z_indices.clear();
}

template <typename i_t, typename f_t>
void clear_delta_x(const std::vector<i_t>& basic_list,
                   i_t entering_index,
                   sparse_vector_t<i_t, f_t>& scaled_delta_xB_sparse,
                   std::vector<f_t>& delta_x)
{
  const i_t scaled_delta_xB_nz = scaled_delta_xB_sparse.i.size();
  for (i_t k = 0; k < scaled_delta_xB_nz; ++k) {
    const i_t j = basic_list[scaled_delta_xB_sparse.i[k]];
    delta_x[j]  = 0.0;
  }
  // Leaving index already included above
  delta_x[entering_index] = 0.0;
  scaled_delta_xB_sparse.i.clear();
  scaled_delta_xB_sparse.x.clear();
}

template <typename i_t, typename f_t>
void compute_dual_residual(const csc_matrix_t<i_t, f_t>& A,
                           const std::vector<f_t>& objective,
                           const std::vector<f_t>& y,
                           const std::vector<f_t>& z,
                           std::vector<f_t>& dual_residual)
{
  dual_residual = z;
  const i_t n   = A.n;
  // r = A'*y + z  - c
  for (i_t j = 0; j < n; ++j) {
    dual_residual[j] -= objective[j];
  }
  matrix_transpose_vector_multiply(A, 1.0, y, 1.0, dual_residual);
}

template <typename i_t, typename f_t>
f_t l2_dual_residual(const lp_problem_t<i_t, f_t>& lp, const lp_solution_t<i_t, f_t>& solution)
{
  std::vector<f_t> dual_residual;
  compute_dual_residual(lp.A, lp.objective, solution.y, solution.z, dual_residual);
  return vector_norm2<i_t, f_t>(dual_residual);
}

template <typename i_t, typename f_t>
f_t l2_primal_residual(const lp_problem_t<i_t, f_t>& lp, const lp_solution_t<i_t, f_t>& solution)
{
  std::vector<f_t> primal_residual = lp.rhs;
  matrix_vector_multiply(lp.A, 1.0, solution.x, -1.0, primal_residual);
  return vector_norm2<i_t, f_t>(primal_residual);
}

template <typename i_t, typename f_t>
void vstatus_changes(const std::vector<variable_status_t>& vstatus,
                     const std::vector<variable_status_t>& vstatus_old,
                     const std::vector<f_t>& z,
                     const std::vector<f_t>& z_old,
                     i_t& num_vstatus_changes,
                     i_t& num_z_changes)
{
  num_vstatus_changes = 0;
  num_z_changes       = 0;
  const i_t n         = vstatus.size();
  for (i_t j = 0; j < n; ++j) {
    if (vstatus[j] != vstatus_old[j]) { num_vstatus_changes++; }
    if (std::abs(z[j] - z_old[j]) > 1e-6) { num_z_changes++; }
  }
}

template <typename f_t>
void compute_bounded_info(const std::vector<f_t>& lower,
                          const std::vector<f_t>& upper,
                          std::vector<uint8_t>& bounded_variables)
{
  const size_t n = lower.size();
  for (size_t j = 0; j < n; j++) {
    const bool bounded   = (lower[j] > -inf) && (upper[j] < inf) && (lower[j] != upper[j]);
    bounded_variables[j] = static_cast<uint8_t>(bounded);
  }
}

template <typename i_t, typename f_t>
void compute_dual_solution_from_basis(const lp_problem_t<i_t, f_t>& lp,
                                      basis_update_mpf_t<i_t, f_t>& ft,
                                      const std::vector<i_t>& basic_list,
                                      const std::vector<i_t>& nonbasic_list,
                                      std::vector<f_t>& y,
                                      std::vector<f_t>& z)
{
  const i_t m = lp.num_rows;
  const i_t n = lp.num_cols;

  y.resize(m);
  std::vector<f_t> cB(m);
  for (i_t k = 0; k < m; ++k) {
    const i_t j = basic_list[k];
    cB[k]       = lp.objective[j];
  }
  ft.b_transpose_solve(cB, y);

  // We want A'y + z = c
  // A = [ B N ]
  // B' y = c_B, z_B = 0
  // N' y + z_N = c_N
  z.resize(n);
  // zN = cN - N'*y
  for (i_t k = 0; k < n - m; k++) {
    const i_t j = nonbasic_list[k];
    // z_j <- c_j
    z[j] = lp.objective[j];

    // z_j <- z_j - A(:, j)'*y
    const i_t col_start = lp.A.col_start[j];
    const i_t col_end   = lp.A.col_start[j + 1];
    f_t dot             = 0.0;
    for (i_t p = col_start; p < col_end; ++p) {
      dot += lp.A.x[p] * y[lp.A.i[p]];
    }
    z[j] -= dot;
  }
  // zB = 0
  for (i_t k = 0; k < m; ++k) {
    z[basic_list[k]] = 0.0;
  }
}

template <typename i_t, typename f_t>
i_t compute_primal_solution_from_basis(const lp_problem_t<i_t, f_t>& lp,
                                       basis_update_mpf_t<i_t, f_t>& ft,
                                       const std::vector<i_t>& basic_list,
                                       const std::vector<i_t>& nonbasic_list,
                                       const std::vector<variable_status_t>& vstatus,
                                       std::vector<f_t>& x)
{
  const i_t m          = lp.num_rows;
  const i_t n          = lp.num_cols;
  std::vector<f_t> rhs = lp.rhs;

  for (i_t k = 0; k < n - m; ++k) {
    const i_t j = nonbasic_list[k];
    if (vstatus[j] == variable_status_t::NONBASIC_LOWER ||
        vstatus[j] == variable_status_t::NONBASIC_FIXED) {
      x[j] = lp.lower[j];
    } else if (vstatus[j] == variable_status_t::NONBASIC_UPPER) {
      x[j] = lp.upper[j];
    } else if (vstatus[j] == variable_status_t::NONBASIC_FREE) {
      x[j] = 0.0;
    }
  }

  // rhs = b - sum_{j : x_j = l_j} A(:, j) l(j) - sum_{j : x_j = u_j} A(:, j) *
  // u(j)
  for (i_t k = 0; k < n - m; ++k) {
    const i_t j         = nonbasic_list[k];
    const i_t col_start = lp.A.col_start[j];
    const i_t col_end   = lp.A.col_start[j + 1];
    const f_t xj        = x[j];
    for (i_t p = col_start; p < col_end; ++p) {
      rhs[lp.A.i[p]] -= xj * lp.A.x[p];
    }
  }

  std::vector<f_t> xB(m);
  ft.b_solve(rhs, xB);

  for (i_t k = 0; k < m; ++k) {
    const i_t j = basic_list[k];
    x[j]        = xB[k];
  }
  return 0;
}

template <typename i_t, typename f_t>
f_t compute_initial_primal_infeasibilities(const lp_problem_t<i_t, f_t>& lp,
                                           const simplex_solver_settings_t<i_t, f_t>& settings,
                                           const std::vector<i_t>& basic_list,
                                           const std::vector<f_t>& x,
                                           std::vector<f_t>& squared_infeasibilities,
                                           std::vector<i_t>& infeasibility_indices)
{
  const i_t m = lp.num_rows;
  const i_t n = lp.num_cols;
  squared_infeasibilities.resize(n, 0.0);
  infeasibility_indices.reserve(n);
  infeasibility_indices.clear();
  f_t primal_inf = 0.0;
  for (i_t k = 0; k < m; ++k) {
    const i_t j            = basic_list[k];
    const f_t lower_infeas = lp.lower[j] - x[j];
    const f_t upper_infeas = x[j] - lp.upper[j];
    const f_t infeas       = std::max(lower_infeas, upper_infeas);
    if (infeas > settings.primal_tol) {
      const f_t square_infeas    = infeas * infeas;
      squared_infeasibilities[j] = square_infeas;
      infeasibility_indices.push_back(j);
      primal_inf += square_infeas;
    }
  }
  return primal_inf;
}

template <typename i_t, typename f_t>
void update_single_primal_infeasibility(const std::vector<f_t>& lower,
                                        const std::vector<f_t>& upper,
                                        const std::vector<f_t>& x,
                                        f_t primal_tol,
                                        std::vector<f_t>& squared_infeasibilities,
                                        std::vector<i_t>& infeasibility_indices,
                                        i_t j,
                                        f_t& primal_inf)
{
  const f_t old_val = squared_infeasibilities[j];
  // x_j < l_j - epsilon => -x_j + l_j > epsilon
  const f_t lower_infeas = lower[j] - x[j];
  // x_j > u_j + epsilon => x_j - u_j > epsilon
  const f_t upper_infeas = x[j] - upper[j];
  const f_t infeas       = std::max(lower_infeas, upper_infeas);
  const f_t new_val      = infeas * infeas;
  if (infeas > primal_tol) {
    primal_inf = std::max(0.0, primal_inf + (new_val - old_val));
    // We are infeasible w.r.t the tolerance
    if (old_val == 0.0) {
      // This is a new infeasibility
      // We need to add it to the list
      infeasibility_indices.push_back(j);
    } else {
      // Already infeasible
    }
    squared_infeasibilities[j] = new_val;
  } else {
    // We are feasible w.r.t the tolerance
    if (old_val != 0.0) {
      // We were previously infeasible,
      primal_inf                 = std::max(0.0, primal_inf - old_val);
      squared_infeasibilities[j] = 0.0;
    } else {
      // Still feasible
    }
  }
}

template <typename i_t, typename f_t>
void update_primal_infeasibilities(const lp_problem_t<i_t, f_t>& lp,
                                   const simplex_solver_settings_t<i_t, f_t>& settings,
                                   const std::vector<i_t>& basic_list,
                                   const std::vector<f_t>& x,
                                   i_t entering_index,
                                   i_t leaving_index,
                                   std::vector<i_t>& basic_change_list,
                                   std::vector<f_t>& squared_infeasibilities,
                                   std::vector<i_t>& infeasibility_indices,
                                   f_t& primal_inf)
{
  const f_t primal_tol = settings.primal_tol;
  const i_t nz         = basic_change_list.size();
  for (i_t k = 0; k < nz; ++k) {
    const i_t j = basic_list[basic_change_list[k]];
    // The change list will contain the leaving variable,
    // But not the entering variable.

    if (j == leaving_index) {
      // Force the leaving variable to be feasible
      const f_t old_val          = squared_infeasibilities[j];
      squared_infeasibilities[j] = 0.0;
      primal_inf                 = std::max(0.0, primal_inf - old_val);
      continue;
    }
    update_single_primal_infeasibility(lp.lower,
                                       lp.upper,
                                       x,
                                       primal_tol,
                                       squared_infeasibilities,
                                       infeasibility_indices,
                                       j,
                                       primal_inf);
  }
}

template <typename i_t, typename f_t>
void clean_up_infeasibilities(std::vector<f_t>& squared_infeasibilities,
                              std::vector<i_t>& infeasibility_indices)
{
  bool needs_clean_up = false;
  for (i_t k = 0; k < infeasibility_indices.size(); ++k) {
    const i_t j              = infeasibility_indices[k];
    const f_t squared_infeas = squared_infeasibilities[j];
    if (squared_infeas == 0.0) { needs_clean_up = true; }
  }

  if (needs_clean_up) {
    for (i_t k = 0; k < infeasibility_indices.size(); ++k) {
      const i_t j              = infeasibility_indices[k];
      const f_t squared_infeas = squared_infeasibilities[j];
      if (squared_infeas == 0.0) {
        // Set to the last element
        const i_t new_j          = infeasibility_indices.back();
        infeasibility_indices[k] = new_j;
        infeasibility_indices.pop_back();
        if (squared_infeasibilities[new_j] == 0.0) { k--; }
      }
    }
  }
}

template <typename i_t, typename f_t>
i_t steepest_edge_pricing_with_infeasibilities(const lp_problem_t<i_t, f_t>& lp,
                                               const simplex_solver_settings_t<i_t, f_t>& settings,
                                               const std::vector<f_t>& x,
                                               const std::vector<f_t>& dy_steepest_edge,
                                               const std::vector<i_t>& basic_mark,
                                               std::vector<f_t>& squared_infeasibilities,
                                               std::vector<i_t>& infeasibility_indices,
                                               i_t& direction,
                                               i_t& basic_leaving,
                                               f_t& max_val)
{
  max_val           = 0.0;
  i_t leaving_index = -1;
  const i_t nz      = infeasibility_indices.size();
  for (i_t k = 0; k < nz; ++k) {
    const i_t j              = infeasibility_indices[k];
    const f_t squared_infeas = squared_infeasibilities[j];
    const f_t val            = squared_infeas / dy_steepest_edge[j];
    if (val > max_val || (val == max_val && j > leaving_index)) {
      max_val                = val;
      leaving_index          = j;
      const f_t lower_infeas = lp.lower[j] - x[j];
      const f_t upper_infeas = x[j] - lp.upper[j];
      direction              = lower_infeas >= upper_infeas ? 1 : -1;
    }
  }

  basic_leaving = leaving_index >= 0 ? basic_mark[leaving_index] : -1;
  return leaving_index;
}

template <typename i_t, typename f_t>
i_t steepest_edge_pricing(const lp_problem_t<i_t, f_t>& lp,
                          const simplex_solver_settings_t<i_t, f_t>& settings,
                          const std::vector<f_t>& x,
                          const std::vector<f_t>& dy_steepest_edge,
                          const std::vector<i_t>& basic_list,
                          i_t& direction,
                          i_t& basic_leaving,
                          f_t& primal_inf,
                          f_t& max_val)
{
  const i_t m          = lp.num_rows;
  max_val              = 0.0;
  i_t leaving_index    = -1;
  const f_t primal_tol = settings.primal_tol;
  primal_inf           = 0;
  i_t num_candidates   = 0;
  for (i_t k = 0; k < m; ++k) {
    const i_t j = basic_list[k];
    if (x[j] < lp.lower[j] - primal_tol) {
      num_candidates++;
      // x_j < l_j => -x_j > -l_j => -x_j + l_j > 0
      const f_t infeas = -x[j] + lp.lower[j];
      primal_inf += infeas;
      const f_t val = (infeas * infeas) / dy_steepest_edge[j];
#ifdef DEBUG_PRICE
      settings.log.printf("price %d x %e lo %e infeas %e val %e se %e\n",
                          j,
                          x[j],
                          lp.lower[j],
                          infeas,
                          val,
                          dy_steepest_edge[j]);
#endif
      assert(val > 0.0);
      if (val > max_val) {
        max_val       = val;
        leaving_index = j;
        basic_leaving = k;
        direction     = 1;
      }
    }
    if (x[j] > lp.upper[j] + primal_tol) {
      num_candidates++;
      // x_j > u_j => x_j - u_j > 0
      const f_t infeas = x[j] - lp.upper[j];
      primal_inf += infeas;
      const f_t val = (infeas * infeas) / dy_steepest_edge[j];
#ifdef DEBUG_PRICE
      settings.log.printf("price %d x %e up %e infeas %e val %e se %e\n",
                          j,
                          x[j],
                          lp.upper[j],
                          infeas,
                          val,
                          dy_steepest_edge[j]);
#endif
      assert(val > 0.0);
      if (val > max_val) {
        max_val       = val;
        leaving_index = j;
        basic_leaving = k;
        direction     = -1;
      }
    }
  }
  return leaving_index;
}

// Maximum infeasibility
template <typename i_t, typename f_t>
i_t phase2_pricing(const lp_problem_t<i_t, f_t>& lp,
                   const simplex_solver_settings_t<i_t, f_t>& settings,
                   const std::vector<f_t>& x,
                   const std::vector<i_t>& basic_list,
                   i_t& direction,
                   i_t& basic_leaving,
                   f_t& primal_inf)
{
  const i_t m          = lp.num_rows;
  f_t max_val          = 0.0;
  i_t leaving_index    = -1;
  const f_t primal_tol = settings.primal_tol / 10;
  primal_inf           = 0;
  for (i_t k = 0; k < m; ++k) {
    const i_t j = basic_list[k];
    if (x[j] < lp.lower[j] - primal_tol) {
      // x_j < l_j => -x_j > -l_j => -x_j + l_j > 0
      const f_t val = -x[j] + lp.lower[j];
      assert(val > 0.0);
      primal_inf += val;
      if (val > max_val) {
        max_val       = val;
        leaving_index = j;
        basic_leaving = k;
        direction     = 1;
      }
    }
    if (x[j] > lp.upper[j] + primal_tol) {
      // x_j > u_j => x_j - u_j > 0
      const f_t val = x[j] - lp.upper[j];
      assert(val > 0.0);
      primal_inf += val;
      if (val > max_val) {
        max_val       = val;
        leaving_index = j;
        basic_leaving = k;
        direction     = -1;
      }
    }
  }
  return leaving_index;
}

template <typename i_t, typename f_t>
f_t first_stage_harris(const lp_problem_t<i_t, f_t>& lp,
                       const std::vector<variable_status_t>& vstatus,
                       const std::vector<i_t>& nonbasic_list,
                       std::vector<f_t>& z,
                       std::vector<f_t>& delta_z)
{
  const i_t n             = lp.num_cols;
  const i_t m             = lp.num_rows;
  constexpr f_t pivot_tol = 1e-7;
  constexpr f_t dual_tol  = 1e-7;
  f_t min_val             = inf;
  f_t step_length         = -inf;

  for (i_t k = 0; k < n - m; ++k) {
    const i_t j = nonbasic_list[k];
    if (vstatus[j] == variable_status_t::NONBASIC_LOWER && delta_z[j] < -pivot_tol) {
      const f_t ratio = (-dual_tol - z[j]) / delta_z[j];
      if (ratio < min_val) {
        min_val     = ratio;
        step_length = ratio;
      }
    }
    if (vstatus[j] == variable_status_t::NONBASIC_UPPER && delta_z[j] > pivot_tol) {
      const f_t ratio = (dual_tol - z[j]) / delta_z[j];
      if (ratio < min_val) {
        min_val     = ratio;
        step_length = ratio;
      }
    }
  }
  return step_length;
}

template <typename i_t, typename f_t>
i_t second_stage_harris(const lp_problem_t<i_t, f_t>& lp,
                        const std::vector<variable_status_t>& vstatus,
                        const std::vector<i_t>& nonbasic_list,
                        const std::vector<f_t>& z,
                        const std::vector<f_t>& delta_z,
                        f_t max_step_length,
                        f_t& step_length,
                        i_t& nonbasic_entering)
{
  const i_t n        = lp.num_cols;
  const i_t m        = lp.num_rows;
  i_t entering_index = -1;
  f_t max_val        = 0;
  for (i_t k = 0; k < n - m; ++k) {
    const i_t j = nonbasic_list[k];
    if (vstatus[j] == variable_status_t::NONBASIC_LOWER && delta_z[j] < 0) {
      // z_j + alpha delta_z_j >= 0, delta_z_j < 0
      // alpha delta_z_j >= -z_j
      // alpha <= -z_j/delta_z_j
      const f_t ratio = -z[j] / delta_z[j];
      if (ratio < max_step_length && std::abs(delta_z[j]) > max_val) {
        step_length       = ratio;
        max_val           = std::abs(delta_z[j]);
        entering_index    = j;
        nonbasic_entering = k;
      }
    } else if (vstatus[j] == variable_status_t::NONBASIC_UPPER && delta_z[j] > 0) {
      // z_j + alpha delta_z_j <= 0, delta_z_j > 0
      // alpha <= -z_j/delta_z_j
      const f_t ratio = -z[j] / delta_z[j];
      if (ratio < max_step_length && std::abs(delta_z[j]) > max_val) {
        step_length       = ratio;
        max_val           = std::abs(delta_z[j]);
        entering_index    = j;
        nonbasic_entering = k;
      }
    }
  }
  return entering_index;
}

template <typename i_t, typename f_t>
i_t phase2_ratio_test(const lp_problem_t<i_t, f_t>& lp,
                      const simplex_solver_settings_t<i_t, f_t>& settings,
                      const std::vector<variable_status_t>& vstatus,
                      const std::vector<i_t>& nonbasic_list,
                      std::vector<f_t>& z,
                      std::vector<f_t>& delta_z,
                      f_t& step_length,
                      i_t& nonbasic_entering)
{
  i_t entering_index  = -1;
  const i_t n         = lp.num_cols;
  const i_t m         = lp.num_rows;
  const f_t pivot_tol = settings.pivot_tol;
  const f_t dual_tol  = settings.dual_tol / 10;
  const f_t zero_tol  = settings.zero_tol;
  f_t min_val         = inf;

  for (i_t k = 0; k < n - m; ++k) {
    const i_t j = nonbasic_list[k];
    if (vstatus[j] == variable_status_t::NONBASIC_FIXED) { continue; }
    if (vstatus[j] == variable_status_t::NONBASIC_LOWER && delta_z[j] < -pivot_tol) {
      const f_t ratio = (-dual_tol - z[j]) / delta_z[j];
      if (ratio < min_val) {
        min_val           = ratio;
        entering_index    = j;
        step_length       = ratio;
        nonbasic_entering = k;
      } else if (ratio < min_val + zero_tol && std::abs(z[j]) > std::abs(z[entering_index])) {
        min_val           = ratio;
        entering_index    = j;
        step_length       = ratio;
        nonbasic_entering = k;
      }
    }
    if (vstatus[j] == variable_status_t::NONBASIC_UPPER && delta_z[j] > pivot_tol) {
      const f_t ratio = (dual_tol - z[j]) / delta_z[j];
      if (ratio < min_val) {
        min_val           = ratio;
        entering_index    = j;
        step_length       = ratio;
        nonbasic_entering = k;
      } else if (ratio < min_val + zero_tol && std::abs(z[j]) > std::abs(z[entering_index])) {
        min_val           = ratio;
        entering_index    = j;
        step_length       = ratio;
        nonbasic_entering = k;
      }
    }
  }
  return entering_index;
}

template <typename i_t, typename f_t>
i_t flip_bounds(const lp_problem_t<i_t, f_t>& lp,
                const simplex_solver_settings_t<i_t, f_t>& settings,
                const std::vector<uint8_t>& bounded_variables,
                const std::vector<f_t>& objective,
                const std::vector<f_t>& z,
                const std::vector<i_t>& delta_z_indices,
                const std::vector<i_t>& nonbasic_list,
                i_t entering_index,
                std::vector<variable_status_t>& vstatus,
                std::vector<f_t>& delta_x,
                std::vector<i_t>& mark,
                std::vector<f_t>& atilde,
                std::vector<i_t>& atilde_index)
{
  i_t num_flipped = 0;
  for (i_t j : delta_z_indices) {
    if (j == entering_index) { continue; }
    if (!bounded_variables[j]) { continue; }
    // x_j is now a nonbasic bounded variable that will not enter the basis this
    // iteration
    const f_t dual_tol =
      settings.dual_tol;  // lower to 1e-7 or less will cause 25fv47 and d2q06c to cycle
    if (vstatus[j] == variable_status_t::NONBASIC_LOWER && z[j] < -dual_tol) {
      const f_t delta = lp.upper[j] - lp.lower[j];
      scatter_dense(lp.A, j, -delta, atilde, mark, atilde_index);
      delta_x[j] += delta;
      vstatus[j] = variable_status_t::NONBASIC_UPPER;
#ifdef BOUND_FLIP_DEBUG
      settings.log.printf(
        "Flipping nonbasic %d from lo %e to up %e. z %e\n", j, lp.lower[j], lp.upper[j], z[j]);
#endif
      num_flipped++;
    } else if (vstatus[j] == variable_status_t::NONBASIC_UPPER && z[j] > dual_tol) {
      const f_t delta = lp.lower[j] - lp.upper[j];
      scatter_dense(lp.A, j, -delta, atilde, mark, atilde_index);
      delta_x[j] += delta;
      vstatus[j] = variable_status_t::NONBASIC_LOWER;
#ifdef BOUND_FLIP_DEBUG
      settings.log.printf(
        "Flipping nonbasic %d from up %e to lo %e. z %e\n", j, lp.upper[j], lp.lower[j], z[j]);
#endif
      num_flipped++;
    }
  }
  return num_flipped;
}

template <typename i_t, typename f_t>
void initialize_steepest_edge_norms_from_slack_basis(const std::vector<i_t>& basic_list,
                                                     const std::vector<i_t>& nonbasic_list,
                                                     std::vector<f_t>& delta_y_steepest_edge)
{
  const i_t m = basic_list.size();
  const i_t n = delta_y_steepest_edge.size();
  for (i_t k = 0; k < m; ++k) {
    const i_t j              = basic_list[k];
    delta_y_steepest_edge[j] = 1.0;
  }
  const i_t n_minus_m = n - m;
  for (i_t k = 0; k < n_minus_m; ++k) {
    const i_t j              = nonbasic_list[k];
    delta_y_steepest_edge[j] = 1e-4;
  }
}

template <typename i_t, typename f_t>
i_t initialize_steepest_edge_norms(const lp_problem_t<i_t, f_t>& lp,
                                   const simplex_solver_settings_t<i_t, f_t>& settings,
                                   const f_t start_time,
                                   const std::vector<i_t>& basic_list,
                                   basis_update_mpf_t<i_t, f_t>& ft,
                                   std::vector<f_t>& delta_y_steepest_edge)
{
  const i_t m = basic_list.size();

  // We want to compute B^T delta_y_i = -e_i
  // If there is a column u of B^T such that B^T(:, u) = alpha * e_i than the
  // solve delta_y_i = -1/alpha * e_u
  // So we need to find columns of B^T (or rows of B) with only a single non-zero entry
  f_t start_singleton_rows = tic();
  std::vector<i_t> row_degree(m, 0);
  std::vector<i_t> mapping(m, -1);
  std::vector<f_t> coeff(m, 0.0);

  for (i_t k = 0; k < m; ++k) {
    const i_t j         = basic_list[k];
    const i_t col_start = lp.A.col_start[j];
    const i_t col_end   = lp.A.col_start[j + 1];
    for (i_t p = col_start; p < col_end; ++p) {
      const i_t i = lp.A.i[p];
      row_degree[i]++;
      // column j of A is column k of B
      mapping[k] = i;
      coeff[k]   = lp.A.x[p];
    }
  }

#ifdef CHECK_SINGLETON_ROWS
  csc_matrix_t<i_t, f_t> B(m, m, 0);
  form_b(lp.A, basic_list, B);
  csc_matrix_t<i_t, f_t> B_transpose(m, m, 0);
  B.transpose(B_transpose);
#endif

  i_t num_singleton_rows = 0;
  for (i_t i = 0; i < m; ++i) {
    if (row_degree[i] == 1) {
      num_singleton_rows++;
#ifdef CHECK_SINGLETON_ROWS
      const i_t col_start = B_transpose.col_start[i];
      const i_t col_end   = B_transpose.col_start[i + 1];
      if (col_end - col_start != 1) {
        settings.log.printf("Singleton row %d has %d non-zero entries\n", i, col_end - col_start);
      }
#endif
    }
  }

  if (num_singleton_rows > 0) {
    settings.log.printf("Found %d singleton rows for steepest edge norms in %.2fs\n",
                        num_singleton_rows,
                        toc(start_singleton_rows));
  }

  f_t last_log = tic();
  for (i_t k = 0; k < m; ++k) {
    sparse_vector_t<i_t, f_t> sparse_ei(m, 1);
    sparse_ei.x[0] = -1.0;
    sparse_ei.i[0] = k;
    const i_t j    = basic_list[k];
    f_t init       = -1.0;
    if (row_degree[mapping[k]] == 1) {
      const i_t u     = mapping[k];
      const f_t alpha = coeff[k];
      // dy[u] = -1.0 / alpha;
      f_t my_init = 1.0 / (alpha * alpha);
      init        = my_init;
#ifdef CHECK_HYPERSPARSE
      std::vector<f_t> residual(m);
      b_transpose_multiply(lp, basic_list, dy, residual);
      float error = 0;
      for (i_t h = 0; h < m; ++h) {
        const f_t error_component = std::abs(residual[h] - ei[h]);
        error += error_component;
        if (error_component > 1e-12) {
          settings.log.printf("Singleton row %d component %d error %e residual %e ei %e\n",
                              k,
                              h,
                              error_component,
                              residual[h],
                              ei[h]);
        }
      }
      if (error > 1e-12) { settings.log.printf("Singleton row %d error %e\n", k, error); }
#endif

#ifdef CHECK_HYPERSPARSE
      dy[u] = 0.0;
      ft.b_transpose_solve(ei, dy);
      init = vector_norm2_squared<i_t, f_t>(dy);
      if (init != my_init) {
        settings.log.printf("Singleton row %d error %.16e init %.16e my_init %.16e\n",
                            k,
                            std::abs(init - my_init),
                            init,
                            my_init);
      }
#endif
    } else {
#if COMPARE_WITH_DENSE
      ft.b_transpose_solve(ei, dy);
      init = vector_norm2_squared<i_t, f_t>(dy);
#else
      sparse_vector_t<i_t, f_t> sparse_dy(m, 0);
      ft.b_transpose_solve(sparse_ei, sparse_dy);
      f_t my_init = 0.0;
      for (i_t p = 0; p < sparse_dy.x.size(); ++p) {
        my_init += sparse_dy.x[p] * sparse_dy.x[p];
      }
#endif
#if COMPARE_WITH_DENSE
      if (std::abs(init - my_init) > 1e-12) {
        settings.log.printf("Singleton row %d error %.16e init %.16e my_init %.16e\n",
                            k,
                            std::abs(init - my_init),
                            init,
                            my_init);
      }
#endif
      init = my_init;
    }
    // ei[k]          = 0.0;
    // init = vector_norm2_squared<i_t, f_t>(dy);
    assert(init > 0);
    delta_y_steepest_edge[j] = init;

    f_t now            = toc(start_time);
    f_t time_since_log = toc(last_log);
    if (time_since_log > 10) {
      last_log = tic();
      settings.log.printf("Initialized %d of %d steepest edge norms in %.2fs\n", k, m, now);
    }
    if (toc(start_time) > settings.time_limit) { return -1; }
    if (settings.concurrent_halt != nullptr && *settings.concurrent_halt == 1) { return -1; }
  }
  return 0;
}

template <typename i_t, typename f_t>
i_t update_steepest_edge_norms(const simplex_solver_settings_t<i_t, f_t>& settings,
                               const std::vector<i_t>& basic_list,
                               const basis_update_mpf_t<i_t, f_t>& ft,
                               i_t direction,
                               const sparse_vector_t<i_t, f_t>& delta_y_sparse,
                               f_t dy_norm_squared,
                               const sparse_vector_t<i_t, f_t>& scaled_delta_xB,
                               i_t basic_leaving_index,
                               i_t entering_index,
                               std::vector<f_t>& v,
                               std::vector<f_t>& delta_y_steepest_edge)
{
  i_t m                = basic_list.size();
  const i_t delta_y_nz = delta_y_sparse.i.size();
  sparse_vector_t<i_t, f_t> v_sparse(m, 0);
  // B^T delta_y = - direction * e_basic_leaving_index
  // We want B v =  - B^{-T} e_basic_leaving_index
  ft.b_solve(delta_y_sparse, v_sparse);
  if (direction == -1) { v_sparse.negate(); }
  v_sparse.scatter(v);

  const i_t leaving_index        = basic_list[basic_leaving_index];
  const f_t prev_dy_norm_squared = delta_y_steepest_edge[leaving_index];
#ifdef STEEPEST_EDGE_DEBUG
  const f_t err = std::abs(dy_norm_squared - prev_dy_norm_squared) / (1.0 + dy_norm_squared);
  if (err > 1e-3) {
    settings.log.printf("i %d j %d leaving norm error %e computed %e previous estimate %e\n",
                        basic_leaving_index,
                        leaving_index,
                        err,
                        dy_norm_squared,
                        prev_dy_norm_squared);
  }
#endif

  // B*w = A(:, leaving_index)
  // B*scaled_delta_xB = -A(:, leaving_index) so w = -scaled_delta_xB
  const f_t wr = -scaled_delta_xB.find_coefficient(basic_leaving_index);
  if (wr == 0) { return -1; }
  const f_t omegar             = dy_norm_squared / (wr * wr);
  const i_t scaled_delta_xB_nz = scaled_delta_xB.i.size();
  for (i_t h = 0; h < scaled_delta_xB_nz; ++h) {
    const i_t k = scaled_delta_xB.i[h];
    const i_t j = basic_list[k];
    if (k == basic_leaving_index) {
      const f_t w_squared      = scaled_delta_xB.x[h] * scaled_delta_xB.x[h];
      delta_y_steepest_edge[j] = (1.0 / w_squared) * dy_norm_squared;
    } else {
      const f_t wk = -scaled_delta_xB.x[h];
      f_t new_val  = delta_y_steepest_edge[j] + wk * (2.0 * v[k] / wr + wk * omegar);
      new_val      = std::max(new_val, 1e-4);
#ifdef STEEPEST_EDGE_DEBUG
      if (!(new_val >= 0)) {
        settings.log.printf("new val %e\n", new_val);
        settings.log.printf("k %d j %d norm old %e wk %e vk %e wr %e omegar %e\n",
                            k,
                            j,
                            delta_y_steepest_edge[j],
                            wk,
                            v[k],
                            wr,
                            omegar);
      }
#endif
      assert(new_val >= 0.0);
      delta_y_steepest_edge[j] = new_val;
    }
  }

  const i_t v_nz = v_sparse.i.size();
  for (i_t k = 0; k < v_nz; ++k) {
    v[v_sparse.i[k]] = 0.0;
  }

  return 0;
}

// Compute steepest edge info for entering variable
template <typename i_t, typename f_t>
i_t compute_steepest_edge_norm_entering(const simplex_solver_settings_t<i_t, f_t>& settings,
                                        i_t m,
                                        const basis_update_mpf_t<i_t, f_t>& ft,
                                        i_t basic_leaving_index,
                                        i_t entering_index,
                                        std::vector<f_t>& steepest_edge_norms)
{
  sparse_vector_t<i_t, f_t> es_sparse(m, 1);
  es_sparse.i[0] = basic_leaving_index;
  es_sparse.x[0] = -1.0;
  sparse_vector_t<i_t, f_t> delta_ys_sparse(m, 0);
  ft.b_transpose_solve(es_sparse, delta_ys_sparse);
  steepest_edge_norms[entering_index] = delta_ys_sparse.norm2_squared();

#ifdef STEEPEST_EDGE_DEBUG
  settings.log.printf("Steepest edge norm %e for entering j %d at i %d\n",
                      steepest_edge_norms[entering_index],
                      entering_index,
                      basic_leaving_index);
#endif
  return 0;
}

template <typename i_t, typename f_t>
i_t check_steepest_edge_norms(const simplex_solver_settings_t<i_t, f_t>& settings,
                              const std::vector<i_t>& basic_list,
                              const basis_update_mpf_t<i_t, f_t>& ft,
                              const std::vector<f_t>& delta_y_steepest_edge)
{
  const i_t m = basic_list.size();
  for (i_t k = 0; k < m; ++k) {
    const i_t j = basic_list[k];
    std::vector<f_t> ei(m);
    ei[k] = -1.0;
    std::vector<f_t> delta_yi(m);
    ft.b_transpose_solve(ei, delta_yi);
    const f_t computed_norm = vector_norm2_squared(delta_yi);
    const f_t updated_norm  = delta_y_steepest_edge[j];
    const f_t err = std::abs(computed_norm - updated_norm) / (1 + std::abs(computed_norm));
    if (err > 1e-3) {
      settings.log.printf(
        "i %d j %d computed %e updated %e err %e\n", k, j, computed_norm, updated_norm, err);
    }
  }
  return 0;
}

template <typename i_t, typename f_t>
i_t compute_perturbation(const lp_problem_t<i_t, f_t>& lp,
                         const simplex_solver_settings_t<i_t, f_t>& settings,
                         const std::vector<i_t>& delta_z_indices,
                         std::vector<f_t>& z,
                         std::vector<f_t>& objective,
                         f_t& sum_perturb)
{
  const i_t n         = lp.num_cols;
  const i_t m         = lp.num_rows;
  const f_t tight_tol = settings.tight_tol;
  i_t num_perturb     = 0;
  sum_perturb         = 0.0;
  for (i_t k = 0; k < delta_z_indices.size(); ++k) {
    const i_t j = delta_z_indices[k];
    if (lp.upper[j] == inf && lp.lower[j] > -inf && z[j] < -tight_tol) {
      const f_t violation = -z[j];
      z[j] += violation;  // z[j] <- 0
      objective[j] += violation;
      num_perturb++;
      sum_perturb += violation;
#ifdef PERTURBATION_DEBUG
      if (violation > 1e-1) {
        settings.log.printf(
          "perturbation: violation %e j %d lower %e\n", violation, j, lp.lower[j]);
      }
#endif
    } else if (lp.lower[j] == -inf && lp.upper[j] < inf && z[j] > tight_tol) {
      const f_t violation = z[j];
      z[j] -= violation;  // z[j] <- 0
      objective[j] -= violation;
      num_perturb++;
      sum_perturb += violation;
#ifdef PERTURBATION_DEWBUG
      if (violation > 1e-1) {
        settings.log.printf(
          "perturbation: violation %e j %d upper %e\n", violation, j, lp.upper[j]);
      }
#endif
    }
  }
#ifdef PERTURBATION_DEBUG
  if (num_perturb > 0) {
    settings.log.printf("Perturbed %d dual variables by %e\n", num_perturb, sum_perturb);
  }
#endif
  return 0;
}

template <typename i_t>
void reset_basis_mark(const std::vector<i_t>& basic_list,
                      const std::vector<i_t>& nonbasic_list,
                      std::vector<i_t>& basic_mark,
                      std::vector<i_t>& nonbasic_mark)
{
  const i_t m         = basic_list.size();
  const i_t n         = nonbasic_mark.size();
  const i_t n_minus_m = n - m;

  for (i_t k = 0; k < n; k++) {
    basic_mark[k] = -1;
  }

  for (i_t k = 0; k < n; k++) {
    nonbasic_mark[k] = -1;
  }

  for (i_t k = 0; k < n_minus_m; k++) {
    nonbasic_mark[nonbasic_list[k]] = k;
  }

  for (i_t k = 0; k < m; k++) {
    basic_mark[basic_list[k]] = k;
  }
}

template <typename i_t, typename f_t>
void compute_delta_y(const basis_update_mpf_t<i_t, f_t>& ft,
                     i_t basic_leaving_index,
                     i_t direction,
                     sparse_vector_t<i_t, f_t>& delta_y_sparse,
                     sparse_vector_t<i_t, f_t>& UTsol_sparse)
{
  const i_t m = delta_y_sparse.n;
  // BT*delta_y = -delta_zB = -sigma*ei
  sparse_vector_t<i_t, f_t> ei_sparse(m, 1);
  ei_sparse.i[0] = basic_leaving_index;
  ei_sparse.x[0] = -direction;
  ft.b_transpose_solve(ei_sparse, delta_y_sparse, UTsol_sparse);

  if (direction != -1) {
    // We solved BT*delta_y = -sigma*ei, but for the update we need
    // UT*etilde = ei. So we need to flip the sign of the solution
    // in the case that sigma == 1.
    UTsol_sparse.negate();
  }

#ifdef CHECK_B_TRANSPOSE_SOLVE
  std::vector<f_t> delta_y_sparse_vector_check(m);
  delta_y_sparse.to_dense(delta_y_sparse_vector_check);
  f_t error_check = 0.0;
  for (i_t k = 0; k < m; ++k) {
    if (std::abs(delta_y[k] - delta_y_sparse_vector_check[k]) > 1e-6) {
      settings.log.printf(
        "\tBTranspose error %d %e %e\n", k, delta_y[k], delta_y_sparse_vector_check[k]);
    }
    error_check += std::abs(delta_y[k] - delta_y_sparse_vector_check[k]);
  }
  if (error_check > 1e-6) { settings.log.printf("BTranspose error %e\n", error_check); }
  std::vector<f_t> residual(m);
  b_transpose_multiply(lp, basic_list, delta_y_sparse_vector_check, residual);
  for (i_t k = 0; k < m; ++k) {
    if (std::abs(residual[k] - ei[k]) > 1e-6) {
      settings.log.printf("\tBTranspose multiply error %d %e %e\n", k, residual[k], ei[k]);
    }
  }
#endif
}

template <typename i_t, typename f_t>
i_t update_dual_variables(const sparse_vector_t<i_t, f_t>& delta_y_sparse,
                          const std::vector<i_t>& delta_z_indices,
                          const std::vector<f_t>& delta_z,
                          f_t step_length,
                          i_t leaving_index,
                          std::vector<f_t>& y,
                          std::vector<f_t>& z)
{
  // Update dual variables
  // y <- y + steplength * delta_y
  const i_t delta_y_nz = delta_y_sparse.i.size();
  for (i_t k = 0; k < delta_y_nz; ++k) {
    const i_t i = delta_y_sparse.i[k];
    y[i] += step_length * delta_y_sparse.x[k];
  }
  // z <- z + steplength * delta_z
  const i_t delta_z_nz = delta_z_indices.size();
  for (i_t k = 0; k < delta_z_nz; ++k) {
    const i_t j = delta_z_indices[k];
    z[j] += step_length * delta_z[j];
  }
  z[leaving_index] += step_length * delta_z[leaving_index];
  return 0;
}

template <typename i_t, typename f_t>
void adjust_for_flips(const basis_update_mpf_t<i_t, f_t>& ft,
                      const std::vector<i_t>& basic_list,
                      const std::vector<i_t>& delta_z_indices,
                      std::vector<i_t>& atilde_index,
                      std::vector<f_t>& atilde,
                      std::vector<i_t>& atilde_mark,
                      sparse_vector_t<i_t, f_t>& delta_xB_0_sparse,
                      std::vector<f_t>& delta_x_flip,
                      std::vector<f_t>& x)
{
  const i_t m         = basic_list.size();
  const i_t atilde_nz = atilde_index.size();
  // B*delta_xB_0 = atilde
  sparse_vector_t<i_t, f_t> atilde_sparse(m, atilde_nz);
  for (i_t k = 0; k < atilde_nz; ++k) {
    atilde_sparse.i[k] = atilde_index[k];
    atilde_sparse.x[k] = atilde[atilde_index[k]];
  }
  ft.b_solve(atilde_sparse, delta_xB_0_sparse);
  const i_t delta_xB_0_nz = delta_xB_0_sparse.i.size();
  for (i_t k = 0; k < delta_xB_0_nz; ++k) {
    const i_t j = basic_list[delta_xB_0_sparse.i[k]];
    x[j] += delta_xB_0_sparse.x[k];
  }

  for (i_t j : delta_z_indices) {
    x[j] += delta_x_flip[j];
    delta_x_flip[j] = 0.0;
  }

  // Clear atilde
  for (i_t k = 0; k < atilde_index.size(); ++k) {
    atilde[atilde_index[k]] = 0.0;
  }
  // Clear atilde_mark
  for (i_t k = 0; k < atilde_mark.size(); ++k) {
    atilde_mark[k] = 0;
  }
  atilde_index.clear();
}

template <typename i_t, typename f_t>
i_t compute_delta_x(const lp_problem_t<i_t, f_t>& lp,
                    const basis_update_mpf_t<i_t, f_t>& ft,
                    i_t entering_index,
                    i_t leaving_index,
                    i_t basic_leaving_index,
                    i_t direction,
                    const std::vector<i_t>& basic_list,
                    const std::vector<f_t>& delta_x_flip,
                    const sparse_vector_t<i_t, f_t>& rhs_sparse,
                    const std::vector<f_t>& x,
                    sparse_vector_t<i_t, f_t>& utilde_sparse,
                    sparse_vector_t<i_t, f_t>& scaled_delta_xB_sparse,
                    std::vector<f_t>& delta_x)
{
  f_t delta_x_leaving = direction == 1 ? lp.lower[leaving_index] - x[leaving_index]
                                       : lp.upper[leaving_index] - x[leaving_index];
  // B*w = -A(:, entering)
  ft.b_solve(rhs_sparse, scaled_delta_xB_sparse, utilde_sparse);
  scaled_delta_xB_sparse.negate();

#ifdef CHECK_B_SOLVE
  std::vector<f_t> scaled_delta_xB(m);
  {
    std::vector<f_t> residual_B(m);
    b_multiply(lp, basic_list, scaled_delta_xB, residual_B);
    f_t err_max = 0;
    for (i_t k = 0; k < m; ++k) {
      const f_t err = std::abs(rhs[k] + residual_B[k]);
      if (err >= 1e-6) {
        settings.log.printf(
          "Bsolve diff %d %e rhs %e residual %e\n", k, err, rhs[k], residual_B[k]);
      }
      err_max = std::max(err_max, err);
    }
    if (err_max > 1e-6) { settings.log.printf("B multiply error %e\n", err_max); }
  }
#endif

  f_t scale = scaled_delta_xB_sparse.find_coefficient(basic_leaving_index);
  if (scale != scale) {
    // We couldn't find a coefficient for the basic leaving index.
    // The coefficient might be very small. Switch to a regular solve and try to recover.
    std::vector<f_t> rhs;
    rhs_sparse.to_dense(rhs);
    const i_t m = basic_list.size();
    std::vector<f_t> scaled_delta_xB(m);
    ft.b_solve(rhs, scaled_delta_xB);
    if (scaled_delta_xB[basic_leaving_index] != 0.0 &&
        !std::isnan(scaled_delta_xB[basic_leaving_index])) {
      scaled_delta_xB_sparse.from_dense(scaled_delta_xB);
      scaled_delta_xB_sparse.negate();
      scale = -scaled_delta_xB[basic_leaving_index];
    } else {
      return -1;
    }
  }
  const f_t primal_step_length = delta_x_leaving / scale;
  const i_t scaled_delta_xB_nz = scaled_delta_xB_sparse.i.size();
  for (i_t k = 0; k < scaled_delta_xB_nz; ++k) {
    const i_t j = basic_list[scaled_delta_xB_sparse.i[k]];
    delta_x[j]  = primal_step_length * scaled_delta_xB_sparse.x[k];
  }
  delta_x[leaving_index]  = delta_x_leaving;
  delta_x[entering_index] = primal_step_length;
  return 0;
}

template <typename i_t, typename f_t>
void update_primal_variables(const sparse_vector_t<i_t, f_t>& scaled_delta_xB_sparse,
                             const std::vector<i_t>& basic_list,
                             const std::vector<f_t>& delta_x,
                             i_t entering_index,
                             std::vector<f_t>& x)
{
  // x <- x + delta_x
  const i_t scaled_delta_xB_nz = scaled_delta_xB_sparse.i.size();
  for (i_t k = 0; k < scaled_delta_xB_nz; ++k) {
    const i_t j = basic_list[scaled_delta_xB_sparse.i[k]];
    x[j] += delta_x[j];
  }
  // Leaving index already included above
  x[entering_index] += delta_x[entering_index];
}

template <typename i_t, typename f_t>
void update_objective(const std::vector<i_t>& basic_list,
                      const std::vector<i_t>& changed_basic_indices,
                      const std::vector<f_t>& objective,
                      const std::vector<f_t>& delta_x,
                      i_t entering_index,
                      f_t& obj)
{
  const i_t changed_basic_nz = changed_basic_indices.size();
  for (i_t k = 0; k < changed_basic_nz; ++k) {
    const i_t j = basic_list[changed_basic_indices[k]];
    obj += delta_x[j] * objective[j];
  }
  // Leaving index already included above
  obj += delta_x[entering_index] * objective[entering_index];
}

template <typename i_t, typename f_t>
f_t dual_infeasibility(const lp_problem_t<i_t, f_t>& lp,
                       const simplex_solver_settings_t<i_t, f_t>& settings,
                       const std::vector<variable_status_t>& vstatus,
                       const std::vector<f_t>& z,
                       f_t tight_tol,
                       f_t dual_tol)
{
  const i_t n             = lp.num_cols;
  const i_t m             = lp.num_rows;
  i_t num_infeasible      = 0;
  f_t sum_infeasible      = 0.0;
  i_t lower_bound_inf     = 0;
  i_t upper_bound_inf     = 0;
  i_t free_inf            = 0;
  i_t non_basic_lower_inf = 0;
  i_t non_basic_upper_inf = 0;

  for (i_t j = 0; j < n; ++j) {
    if (vstatus[j] == variable_status_t::NONBASIC_FIXED) { continue; }
    if (lp.upper[j] == inf && lp.lower[j] > -inf && z[j] < -tight_tol) {
      // -inf < l_j <= x_j < inf, so need z_j > 0 to be feasible
      num_infeasible++;
      sum_infeasible += std::abs(z[j]);
      lower_bound_inf++;
      settings.log.debug("lower_bound_inf %d lower %e upper %e z %e vstatus %d\n",
                         j,
                         lp.lower[j],
                         lp.upper[j],
                         z[j],
                         static_cast<int>(vstatus[j]));
    } else if (lp.lower[j] == -inf && lp.upper[j] < inf && z[j] > tight_tol) {
      // -inf < x_j <= u_j < inf, so need z_j < 0 to be feasible
      num_infeasible++;
      sum_infeasible += std::abs(z[j]);
      upper_bound_inf++;
      settings.log.debug("upper_bound_inf %d upper %e lower %e z %e vstatus %d\n",
                         j,
                         lp.upper[j],
                         lp.lower[j],
                         z[j],
                         static_cast<int>(vstatus[j]));
    } else if (lp.lower[j] == -inf && lp.upper[j] == inf && z[j] > tight_tol) {
      // -inf < x_j < inf, so need z_j = 0 to be feasible
      num_infeasible++;
      sum_infeasible += std::abs(z[j]);
      free_inf++;
    } else if (lp.lower[j] == -inf && lp.upper[j] == inf && z[j] < -tight_tol) {
      // -inf < x_j < inf, so need z_j = 0 to be feasible
      num_infeasible++;
      sum_infeasible += std::abs(z[j]);
      free_inf++;
    } else if (vstatus[j] == variable_status_t::NONBASIC_LOWER && z[j] < -dual_tol) {
      num_infeasible++;
      sum_infeasible += std::abs(z[j]);
      non_basic_lower_inf++;
    } else if (vstatus[j] == variable_status_t::NONBASIC_UPPER && z[j] > dual_tol) {
      num_infeasible++;
      sum_infeasible += std::abs(z[j]);
      non_basic_upper_inf++;
    }
  }

#ifdef DUAL_INFEASIBILE_DEBUG
  if (num_infeasible > 0) {
    settings.log.printf(
      "Infeasibilities %e: lower %d upper %d free %d nonbasic lower %d "
      "nonbasic upper %d\n",
      sum_infeasible,
      lower_bound_inf,
      upper_bound_inf,
      free_inf,
      non_basic_lower_inf,
      non_basic_upper_inf);
    settings.log.printf("num infeasible %d\n", num_infeasible);
  }
#endif
  return sum_infeasible;
}

template <typename i_t, typename f_t>
f_t primal_infeasibility(const lp_problem_t<i_t, f_t>& lp,
                         const simplex_solver_settings_t<i_t, f_t>& settings,
                         const std::vector<variable_status_t>& vstatus,
                         const std::vector<f_t>& x)
{
  const i_t n    = lp.num_cols;
  f_t primal_inf = 0;
  for (i_t j = 0; j < n; ++j) {
    if (x[j] < lp.lower[j]) {
      // x_j < l_j => -x_j > -l_j => -x_j + l_j > 0
      const f_t infeas = -x[j] + lp.lower[j];
      primal_inf += infeas;
#ifdef PRIMAL_INFEASIBLE_DEBUG
      if (infeas > settings.primal_tol) {
        settings.log.printf("x %d infeas %e lo %e val %e up %e vstatus %d\n",
                            j,
                            infeas,
                            lp.lower[j],
                            x[j],
                            lp.upper[j],
                            static_cast<int>(vstatus[j]));
      }
#endif
    }
    if (x[j] > lp.upper[j]) {
      // x_j > u_j => x_j - u_j > 0
      const f_t infeas = x[j] - lp.upper[j];
      primal_inf += infeas;
#ifdef PRIMAL_INFEASIBLE_DEBUG
      if (infeas > settings.primal_tol) {
        settings.log.printf("x %d infeas %e lo %e val %e up %e vstatus %d\n",
                            j,
                            infeas,
                            lp.lower[j],
                            x[j],
                            lp.upper[j],
                            static_cast<int>(vstatus[j]));
      }
#endif
    }
  }
  return primal_inf;
}

template <typename i_t, typename f_t>
void check_primal_infeasibilities(const lp_problem_t<i_t, f_t>& lp,
                                  const simplex_solver_settings_t<i_t, f_t>& settings,
                                  const std::vector<i_t>& basic_list,
                                  const std::vector<f_t>& x,
                                  const std::vector<f_t>& squared_infeasibilities,
                                  const std::vector<i_t>& infeasibility_indices)
{
  const i_t m = basic_list.size();
  for (i_t k = 0; k < m; ++k) {
    const i_t j            = basic_list[k];
    const f_t lower_infeas = lp.lower[j] - x[j];
    const f_t upper_infeas = x[j] - lp.upper[j];
    const f_t infeas       = std::max(lower_infeas, upper_infeas);
    if (infeas > settings.primal_tol) {
      const f_t square_infeas = infeas * infeas;
      if (square_infeas != squared_infeasibilities[j]) {
        settings.log.printf("Primal infeasibility mismatch %d %e != %e\n",
                            j,
                            square_infeas,
                            squared_infeasibilities[j]);
      }
      bool found = false;
      for (i_t h = 0; h < infeasibility_indices.size(); ++h) {
        if (infeasibility_indices[h] == j) {
          found = true;
          break;
        }
      }
      if (!found) { settings.log.printf("Infeasibility index not found %d\n", j); }
    }
  }
}

template <typename i_t>
void check_basic_infeasibilities(const std::vector<i_t>& basic_list,
                                 const std::vector<i_t>& basic_mark,
                                 const std::vector<i_t>& infeasibility_indices,
                                 i_t info)
{
  for (i_t k = 0; k < infeasibility_indices.size(); ++k) {
    const i_t j = infeasibility_indices[k];
    if (basic_mark[j] < 0) { printf("%d basic_infeasibilities basic_mark[%d] < 0\n", info, j); }
  }
}

template <typename i_t, typename f_t>
void check_update(const lp_problem_t<i_t, f_t>& lp,
                  const simplex_solver_settings_t<i_t, f_t>& settings,
                  const basis_update_t<i_t, f_t>& ft,
                  const std::vector<i_t>& basic_list,
                  const std::vector<i_t>& basic_leaving_index)
{
  const i_t m = basic_list.size();
  csc_matrix_t<i_t, f_t> Btest(m, m, 1);
  ft.multiply_lu(Btest);
  {
    csc_matrix_t<i_t, f_t> B(m, m, 1);
    form_b(lp.A, basic_list, B);
    csc_matrix_t<i_t, f_t> Diff(m, m, 1);
    add(Btest, B, 1.0, -1.0, Diff);
    const f_t err = Diff.norm1();
    if (err > settings.primal_tol) { settings.log.printf("|| B - L*U || %e\n", Diff.norm1()); }
    if (err > settings.primal_tol) {
      for (i_t j = 0; j < m; ++j) {
        for (i_t p = Diff.col_start[j]; p < Diff.col_start[j + 1]; ++p) {
          const i_t i = Diff.i[p];
          if (Diff.x[p] != 0.0) { settings.log.printf("Diff %d %d %e\n", j, i, Diff.x[p]); }
        }
      }
    }
    settings.log.printf("basic leaving index %d\n", basic_leaving_index);
    assert(err < settings.primal_tol);
  }
}

template <typename i_t, typename f_t>
void check_basis_mark(const simplex_solver_settings_t<i_t, f_t>& settings,
                      const std::vector<i_t>& basic_list,
                      const std::vector<i_t>& nonbasic_list,
                      const std::vector<i_t>& basic_mark,
                      const std::vector<i_t>& nonbasic_mark)
{
  const i_t m = basic_list.size();
  const i_t n = basic_mark.size();
  for (i_t k = 0; k < m; k++) {
    if (basic_mark[basic_list[k]] != k) {
      settings.log.printf("Basic mark %d %d\n", basic_list[k], k);
    }
  }
  for (i_t k = 0; k < n - m; k++) {
    if (nonbasic_mark[nonbasic_list[k]] != k) {
      settings.log.printf("Nonbasic mark %d %d\n", nonbasic_list[k], k);
    }
  }
}

template <typename i_t, typename f_t>
void bound_info(const lp_problem_t<i_t, f_t>& lp,
                const simplex_solver_settings_t<i_t, f_t>& settings)
{
  i_t n                 = lp.num_cols;
  i_t num_free          = 0;
  i_t num_boxed         = 0;
  i_t num_lower_bounded = 0;
  i_t num_upper_bounded = 0;
  i_t num_fixed         = 0;
  for (i_t j = 0; j < n; ++j) {
    if (lp.lower[j] == lp.upper[j]) {
      num_fixed++;
    } else if (lp.lower[j] > -inf && lp.upper[j] < inf) {
      num_boxed++;
    } else if (lp.lower[j] > -inf && lp.upper[j] == inf) {
      num_lower_bounded++;
    } else if (lp.lower[j] == -inf && lp.upper[j] < inf) {
      num_upper_bounded++;
    } else if (lp.lower[j] == -inf && lp.upper[j] == inf) {
      num_free++;
    }
  }
  settings.log.debug("Fixed %d Free %d Boxed %d Lower %d Upper %d\n",
                     num_fixed,
                     num_free,
                     num_boxed,
                     num_lower_bounded,
                     num_upper_bounded);
}

template <typename i_t, typename f_t>
void set_primal_variables_on_bounds(const lp_problem_t<i_t, f_t>& lp,
                                    const simplex_solver_settings_t<i_t, f_t>& settings,
                                    const std::vector<f_t>& z,
                                    std::vector<variable_status_t>& vstatus,
                                    std::vector<f_t>& x)
{
  const i_t n = lp.num_cols;
  for (i_t j = 0; j < n; ++j) {
    // We set z_j = 0 for basic variables
    // But we explicitally skip setting basic variables here
    if (vstatus[j] == variable_status_t::BASIC) { continue; }
    // We will flip the status of variables between nonbasic lower and nonbasic
    // upper here to improve dual feasibility
    const f_t fixed_tolerance = settings.fixed_tol;
    if (std::abs(lp.lower[j] - lp.upper[j]) < fixed_tolerance) {
      if (vstatus[j] != variable_status_t::NONBASIC_FIXED) {
        settings.log.debug("Setting fixed variable %d to %e (current %e). vstatus %d\n",
                           j,
                           lp.lower[j],
                           x[j],
                           static_cast<int>(vstatus[j]));
      }
      x[j]       = lp.lower[j];
      vstatus[j] = variable_status_t::NONBASIC_FIXED;
    } else if (z[j] == 0 && lp.lower[j] > -inf && vstatus[j] == variable_status_t::NONBASIC_LOWER) {
      x[j] = lp.lower[j];
    } else if (z[j] == 0 && lp.upper[j] < inf && vstatus[j] == variable_status_t::NONBASIC_UPPER) {
      x[j] = lp.upper[j];
    } else if (z[j] >= 0 && lp.lower[j] > -inf) {
      if (vstatus[j] != variable_status_t::NONBASIC_LOWER) {
        settings.log.debug(
          "Setting nonbasic lower variable (zj %e) %d to %e (current %e). vstatus %d\n",
          z[j],
          j,
          lp.lower[j],
          x[j],
          static_cast<int>(vstatus[j]));
      }
      x[j]       = lp.lower[j];
      vstatus[j] = variable_status_t::NONBASIC_LOWER;
    } else if (z[j] <= 0 && lp.upper[j] < inf) {
      if (vstatus[j] != variable_status_t::NONBASIC_UPPER) {
        settings.log.debug(
          "Setting nonbasic upper variable (zj %e) %d to %e (current %e). vstatus %d\n",
          z[j],
          j,
          lp.upper[j],
          x[j],
          static_cast<int>(vstatus[j]));
      }
      x[j]       = lp.upper[j];
      vstatus[j] = variable_status_t::NONBASIC_UPPER;
    } else if (lp.upper[j] == inf && lp.lower[j] > -inf && z[j] < 0) {
      // dual infeasible
      if (vstatus[j] != variable_status_t::NONBASIC_LOWER) {
        settings.log.debug("Setting nonbasic lower variable %d to %e (current %e). vstatus %d\n",
                           j,
                           lp.lower[j],
                           x[j],
                           static_cast<int>(vstatus[j]));
      }
      x[j]       = lp.lower[j];
      vstatus[j] = variable_status_t::NONBASIC_LOWER;
    } else if (lp.lower[j] == -inf && lp.upper[j] < inf && z[j] > 0) {
      // dual infeasible
      if (vstatus[j] != variable_status_t::NONBASIC_UPPER) {
        settings.log.debug("Setting nonbasic upper variable %d to %e (current %e). vstatus %d\n",
                           j,
                           lp.upper[j],
                           x[j],
                           static_cast<int>(vstatus[j]));
      }
      x[j]       = lp.upper[j];
      vstatus[j] = variable_status_t::NONBASIC_UPPER;
    } else if (lp.lower[j] == -inf && lp.upper[j] == inf) {
      x[j] = 0;  // Set nonbasic free variables to 0 this overwrites previous lines
      if (vstatus[j] != variable_status_t::NONBASIC_FREE) {
        settings.log.debug(
          "Setting free variable %d to %e. vstatus %d\n", j, 0, static_cast<int>(vstatus[j]));
      }
      vstatus[j] = variable_status_t::NONBASIC_FREE;
      settings.log.printf("Setting free variable %d as nonbasic at 0\n", j);
    } else {
      assert(1 == 0);
    }
  }
}

template <typename f_t>
f_t compute_perturbed_objective(const std::vector<f_t>& objective, const std::vector<f_t>& x)
{
  const size_t n = objective.size();
  f_t obj_val    = 0.0;
  for (size_t j = 0; j < n; ++j) {
    obj_val += objective[j] * x[j];
  }
  return obj_val;
}

template <typename i_t, typename f_t>
f_t amount_of_perturbation(const lp_problem_t<i_t, f_t>& lp, const std::vector<f_t>& objective)
{
  f_t perturbation = 0.0;
  const i_t n      = lp.num_cols;
  for (i_t j = 0; j < n; ++j) {
    perturbation += std::abs(lp.objective[j] - objective[j]);
  }
  return perturbation;
}

template <typename i_t, typename f_t>
void prepare_optimality(const lp_problem_t<i_t, f_t>& lp,
                        const simplex_solver_settings_t<i_t, f_t>& settings,
                        basis_update_mpf_t<i_t, f_t>& ft,
                        const std::vector<f_t>& objective,
                        const std::vector<i_t>& basic_list,
                        const std::vector<i_t>& nonbasic_list,
                        const std::vector<variable_status_t>& vstatus,
                        int phase,
                        f_t start_time,
                        f_t max_val,
                        i_t iter,
                        const std::vector<f_t>& x,
                        std::vector<f_t>& y,
                        std::vector<f_t>& z,
                        lp_solution_t<i_t, f_t>& sol)
{
  const i_t m = lp.num_rows;
  const i_t n = lp.num_cols;

  sol.objective      = compute_objective(lp, sol.x);
  sol.user_objective = compute_user_objective(lp, sol.objective);
  f_t perturbation   = phase2::amount_of_perturbation(lp, objective);
  if (perturbation > 1e-6 && phase == 2) {
    // Try to remove perturbation
    std::vector<f_t> unperturbed_y(m);
    std::vector<f_t> unperturbed_z(n);
    phase2::compute_dual_solution_from_basis(
      lp, ft, basic_list, nonbasic_list, unperturbed_y, unperturbed_z);
    {
      const f_t dual_infeas = phase2::dual_infeasibility(
        lp, settings, vstatus, unperturbed_z, settings.tight_tol, settings.dual_tol);
      if (dual_infeas <= settings.dual_tol) {
        settings.log.printf("Removed perturbation of %.2e.\n", perturbation);
        z            = unperturbed_z;
        y            = unperturbed_y;
        perturbation = 0.0;
      } else {
        settings.log.printf("Failed to remove perturbation of %.2e.\n", perturbation);
      }
    }
  }

  sol.l2_primal_residual  = l2_primal_residual(lp, sol);
  sol.l2_dual_residual    = l2_dual_residual(lp, sol);
  const f_t dual_infeas   = phase2::dual_infeasibility(lp, settings, vstatus, z, 0.0, 0.0);
  const f_t primal_infeas = phase2::primal_infeasibility(lp, settings, vstatus, x);
  if (phase == 1 && iter > 0) {
    settings.log.printf("Dual phase I complete. Iterations %d. Time %.2f\n", iter, toc(start_time));
  }
  if (phase == 2) {
    if (!settings.inside_mip) {
      settings.log.printf("\n");
      settings.log.printf(
        "Optimal solution found in %d iterations and %.2fs\n", iter, toc(start_time));
      settings.log.printf("Objective %+.8e\n", sol.user_objective);
      settings.log.printf("\n");
      settings.log.printf("Primal infeasibility (abs): %.2e\n", primal_infeas);
      settings.log.printf("Dual infeasibility (abs):   %.2e\n", dual_infeas);
      settings.log.printf("Perturbation:               %.2e\n", perturbation);
    } else {
      settings.log.printf("\n");
      settings.log.printf(
        "Root relaxation solution found in %d iterations and %.2fs\n", iter, toc(start_time));
      settings.log.printf("Root relaxation objective %+.8e\n", sol.user_objective);
      settings.log.printf("\n");
    }
  }
}

template <typename i_t, typename f_t>
class phase2_timers_t {
 public:
  phase2_timers_t(bool should_time)
    : record_time(should_time),
      bfrt_time(0),
      pricing_time(0),
      btran_time(0),
      ftran_time(0),
      flip_time(0),
      delta_z_time(0),
      se_norms_time(0),
      se_entering_time(0),
      lu_update_time(0),
      perturb_time(0),
      vector_time(0),
      objective_time(0),
      update_infeasibility_time(0)
  {
  }

  void start_timer()
  {
    if (!record_time) { return; }
    start_time = tic();
  }

  f_t stop_timer()
  {
    if (!record_time) { return 0.0; }
    return toc(start_time);
  }

  void print_timers(const simplex_solver_settings_t<i_t, f_t>& settings) const
  {
    if (!record_time) { return; }
    const f_t total_time = bfrt_time + pricing_time + btran_time + ftran_time + flip_time +
                           delta_z_time + lu_update_time + se_norms_time + se_entering_time +
                           perturb_time + vector_time + objective_time + update_infeasibility_time;
    // clang-format off
    settings.log.printf("BFRT time       %.2fs %4.1f%\n", bfrt_time, 100.0 * bfrt_time / total_time);
    settings.log.printf("Pricing time    %.2fs %4.1f%\n", pricing_time, 100.0 * pricing_time / total_time);
    settings.log.printf("BTran time      %.2fs %4.1f%\n", btran_time, 100.0 * btran_time / total_time);
    settings.log.printf("FTran time      %.2fs %4.1f%\n", ftran_time, 100.0 * ftran_time / total_time);
    settings.log.printf("Flip time       %.2fs %4.1f%\n", flip_time, 100.0 * flip_time / total_time);
    settings.log.printf("Delta_z time    %.2fs %4.1f%\n", delta_z_time, 100.0 * delta_z_time / total_time);
    settings.log.printf("LU update time  %.2fs %4.1f%\n", lu_update_time, 100.0 * lu_update_time / total_time);
    settings.log.printf("SE norms time   %.2fs %4.1f%\n", se_norms_time, 100.0 * se_norms_time / total_time);
    settings.log.printf("SE enter time   %.2fs %4.1f%\n", se_entering_time, 100.0 * se_entering_time / total_time);
    settings.log.printf("Perturb time    %.2fs %4.1f%\n", perturb_time, 100.0 * perturb_time / total_time);
    settings.log.printf("Vector time     %.2fs %4.1f%\n", vector_time, 100.0 * vector_time / total_time);
    settings.log.printf("Objective time  %.2fs %4.1f%\n", objective_time, 100.0 * objective_time / total_time);
    settings.log.printf("Inf update time %.2fs %4.1f%\n", update_infeasibility_time, 100.0 * update_infeasibility_time / total_time);
    settings.log.printf("Sum             %.2fs\n", total_time);
    // clang-format on
  }
  f_t bfrt_time;
  f_t pricing_time;
  f_t btran_time;
  f_t ftran_time;
  f_t flip_time;
  f_t delta_z_time;
  f_t se_norms_time;
  f_t se_entering_time;
  f_t lu_update_time;
  f_t perturb_time;
  f_t vector_time;
  f_t objective_time;
  f_t update_infeasibility_time;

 private:
  f_t start_time;
  bool record_time;
};

}  // namespace phase2
template <typename i_t, typename f_t>
dual::status_t factorize_basis(const lp_problem_t<i_t, f_t>& lp,
                               const simplex_solver_settings_t<i_t, f_t>& settings,
                               std::vector<variable_status_t>& vstatus,
                               basis_update_mpf_t<i_t, f_t>& ft,
                               std::vector<i_t>& basic_list,
                               std::vector<i_t>& nonbasic_list,
                               f_t start_time)
{
  const i_t m = lp.num_rows;
  const i_t n = lp.num_cols;
  assert(m <= n);
  assert(vstatus.size() == n);

  std::vector<i_t> superbasic_list;
  get_basis_from_vstatus(m, vstatus, basic_list, nonbasic_list, superbasic_list);
  assert(superbasic_list.size() == 0);
  assert(nonbasic_list.size() == n - m);

  if (ft.factorize_basis(lp.A, settings, basic_list, nonbasic_list, vstatus) > 0) {
    return dual::status_t::NUMERICAL;
  }

  if (toc(start_time) > settings.time_limit) { return dual::status_t::TIME_LIMIT; }

  return dual::status_t::UNSET;
}

template <typename i_t, typename f_t>
dual::status_t dual_phase2(i_t phase,
                           i_t slack_basis,
                           f_t start_time,
                           const lp_problem_t<i_t, f_t>& lp,
                           const simplex_solver_settings_t<i_t, f_t>& settings,
                           std::vector<variable_status_t>& vstatus,
                           lp_solution_t<i_t, f_t>& sol,
                           i_t& iter,
                           std::vector<f_t>& delta_y_steepest_edge)
{
  const i_t m = lp.num_rows;
  const i_t n = lp.num_cols;
  std::vector<i_t> basic_list(m);
  std::vector<i_t> nonbasic_list;
  std::vector<i_t> superbasic_list;

  phase2::bound_info(lp, settings);
  get_basis_from_vstatus(m, vstatus, basic_list, nonbasic_list, superbasic_list);
  assert(superbasic_list.size() == 0);
  assert(nonbasic_list.size() == n - m);

  basis_update_mpf_t<i_t, f_t> ft(m, settings.refactor_frequency);

  if (ft.factorize_basis(lp.A, settings, basic_list, nonbasic_list, vstatus) > 0) {
    return dual::status_t::NUMERICAL;
  }

  if (toc(start_time) > settings.time_limit) { return dual::status_t::TIME_LIMIT; }
  return dual_phase2_with_basis_update(phase,
                                       slack_basis,
                                       start_time,
                                       lp,
                                       settings,
                                       vstatus,
                                       ft,
                                       basic_list,
                                       nonbasic_list,
                                       sol,
                                       iter,
                                       delta_y_steepest_edge);
}

template <typename i_t, typename f_t>
dual::status_t dual_phase2_with_basis_update(i_t phase,
                                             i_t slack_basis,
                                             f_t start_time,
                                             const lp_problem_t<i_t, f_t>& lp,
                                             const simplex_solver_settings_t<i_t, f_t>& settings,
                                             std::vector<variable_status_t>& vstatus,
                                             basis_update_mpf_t<i_t, f_t>& ft,
                                             std::vector<i_t>& basic_list,
                                             std::vector<i_t>& nonbasic_list,
                                             lp_solution_t<i_t, f_t>& sol,
                                             i_t& iter,
                                             std::vector<f_t>& delta_y_steepest_edge)
{
  const i_t m = lp.num_rows;
  const i_t n = lp.num_cols;
  assert(m <= n);
  assert(vstatus.size() == n);
  assert(lp.A.m == m);
  assert(lp.A.n == n);
  assert(lp.objective.size() == n);
  assert(lp.lower.size() == n);
  assert(lp.upper.size() == n);
  assert(lp.rhs.size() == m);

  std::vector<f_t>& x = sol.x;
  std::vector<f_t>& y = sol.y;
  std::vector<f_t>& z = sol.z;

  dual::status_t status = dual::status_t::UNSET;

  // Perturbed objective
  std::vector<f_t> objective = lp.objective;

  settings.log.printf("Dual Simplex Phase %d\n", phase);
  std::vector<variable_status_t> vstatus_old = vstatus;
  std::vector<f_t> z_old                     = z;

  phase2::bound_info(lp, settings);

  std::vector<f_t> c_basic(m);
  for (i_t k = 0; k < m; ++k) {
    const i_t j = basic_list[k];
    c_basic[k]  = objective[j];
  }

  // Solve B'*y = cB
  ft.b_transpose_solve(c_basic, y);
  if (toc(start_time) > settings.time_limit) { return dual::status_t::TIME_LIMIT; }
  constexpr bool print_norms = false;
  if constexpr (print_norms) {
    settings.log.printf(
      "|| y || %e || cB || %e\n", vector_norm_inf<i_t, f_t>(y), vector_norm_inf<i_t, f_t>(c_basic));
  }

  phase2::compute_reduced_costs(objective, lp.A, y, basic_list, nonbasic_list, z);
  if constexpr (print_norms) { settings.log.printf("|| z || %e\n", vector_norm_inf<i_t, f_t>(z)); }

#ifdef COMPUTE_DUAL_RESIDUAL
  std::vector<f_t> dual_res1;
  compute_dual_residual(lp.A, objective, y, z, dual_res1);
  f_t dual_res_norm = vector_norm_inf<i_t, f_t>(dual_res1);
  if (dual_res_norm > settings.tight_tol) {
    settings.log.printf("|| A'*y + z - c || %e\n", dual_res_norm);
  }
  assert(dual_res_norm < 1e-3);
#endif

  phase2::set_primal_variables_on_bounds(lp, settings, z, vstatus, x);

#ifdef PRINT_VSTATUS_CHANGES
  i_t num_vstatus_changes;
  i_t num_z_changes;
  phase2::vstatus_changes(vstatus, vstatus_old, z, z_old, num_vstatus_changes, num_z_changes);
  settings.log.printf("Number of vstatus changes %d\n", num_vstatus_changes);
  settings.log.printf("Number of z changes %d\n", num_z_changes);
#endif

  const f_t init_dual_inf =
    phase2::dual_infeasibility(lp, settings, vstatus, z, settings.tight_tol, settings.dual_tol);
  if (init_dual_inf > settings.dual_tol) {
    settings.log.printf("Initial dual infeasibility %e\n", init_dual_inf);
  }

  for (i_t j = 0; j < n; ++j) {
    if (lp.lower[j] == -inf && lp.upper[j] == inf && vstatus[j] != variable_status_t::BASIC) {
      settings.log.printf("Free variable %d vstatus %d\n", j, vstatus[j]);
    }
  }

  phase2::compute_primal_variables(
    ft, lp.rhs, lp.A, basic_list, nonbasic_list, settings.tight_tol, x);

  if (toc(start_time) > settings.time_limit) { return dual::status_t::TIME_LIMIT; }
  if (print_norms) { settings.log.printf("|| x || %e\n", vector_norm2<i_t, f_t>(x)); }

#ifdef COMPUTE_PRIMAL_RESIDUAL
  std::vector<f_t> residual = lp.rhs;
  matrix_vector_multiply(lp.A, 1.0, x, -1.0, residual);
  f_t primal_residual = vector_norm_inf<i_t, f_t>(residual);
  if (primal_residual > settings.primal_tol) {
    settings.log.printf("|| A*x - b || %e\n", primal_residual);
  }
#endif

  if (delta_y_steepest_edge.size() == 0) {
    delta_y_steepest_edge.resize(n);
    if (slack_basis) {
      phase2::initialize_steepest_edge_norms_from_slack_basis(
        basic_list, nonbasic_list, delta_y_steepest_edge);
    } else {
      std::fill(delta_y_steepest_edge.begin(), delta_y_steepest_edge.end(), -1);
      if (phase2::initialize_steepest_edge_norms(
            lp, settings, start_time, basic_list, ft, delta_y_steepest_edge) == -1) {
        return dual::status_t::TIME_LIMIT;
      }
    }
  } else {
    settings.log.printf("using exisiting steepest edge %e\n",
                        vector_norm2<i_t, f_t>(delta_y_steepest_edge));
  }

  if (phase == 2) {
    settings.log.printf(" Iter     Objective           Num Inf.  Sum Inf.     Perturb  Time\n");
  }

  const i_t iter_limit = settings.iteration_limit;
  std::vector<f_t> delta_y(m, 0.0);
  std::vector<f_t> delta_z(n, 0.0);
  std::vector<f_t> delta_x(n, 0.0);
  std::vector<f_t> delta_x_flip(n, 0.0);
  std::vector<f_t> atilde(m, 0.0);
  std::vector<i_t> atilde_mark(m, 0);
  std::vector<i_t> atilde_index;
  std::vector<i_t> nonbasic_mark(n);
  std::vector<i_t> basic_mark(n);
  std::vector<i_t> delta_z_mark(n, 0);
  std::vector<i_t> delta_z_indices;
  std::vector<f_t> v(m, 0.0);
  std::vector<f_t> squared_infeasibilities;
  std::vector<i_t> infeasibility_indices;

  delta_z_indices.reserve(n);

  phase2::reset_basis_mark(basic_list, nonbasic_list, basic_mark, nonbasic_mark);

  std::vector<uint8_t> bounded_variables(n, 0);
  phase2::compute_bounded_info(lp.lower, lp.upper, bounded_variables);

  f_t primal_infeasibility = phase2::compute_initial_primal_infeasibilities(
    lp, settings, basic_list, x, squared_infeasibilities, infeasibility_indices);

#ifdef CHECK_BASIC_INFEASIBILITIES
  phase2::check_basic_infeasibilities(basic_list, basic_mark, infeasibility_indices, 0);
#endif

  csc_matrix_t<i_t, f_t> A_transpose(1, 1, 0);
  lp.A.transpose(A_transpose);

  f_t obj              = compute_objective(lp, x);
  const i_t start_iter = iter;

  i_t sparse_delta_z = 0;
  i_t dense_delta_z  = 0;
  phase2::phase2_timers_t<i_t, f_t> timers(false);

  while (iter < iter_limit) {
    // Pricing
    i_t direction           = 0;
    i_t basic_leaving_index = -1;
    i_t leaving_index       = -1;
    f_t max_val;
    timers.start_timer();
    if (settings.use_steepest_edge_pricing) {
      leaving_index = phase2::steepest_edge_pricing_with_infeasibilities(lp,
                                                                         settings,
                                                                         x,
                                                                         delta_y_steepest_edge,
                                                                         basic_mark,
                                                                         squared_infeasibilities,
                                                                         infeasibility_indices,
                                                                         direction,
                                                                         basic_leaving_index,
                                                                         max_val);
    } else {
      // Max infeasibility pricing
      leaving_index = phase2::phase2_pricing(
        lp, settings, x, basic_list, direction, basic_leaving_index, primal_infeasibility);
    }
    timers.pricing_time += timers.stop_timer();
    if (leaving_index == -1) {
      phase2::prepare_optimality(lp,
                                 settings,
                                 ft,
                                 objective,
                                 basic_list,
                                 nonbasic_list,
                                 vstatus,
                                 phase,
                                 start_time,
                                 max_val,
                                 iter,
                                 x,
                                 y,
                                 z,
                                 sol);
      status = dual::status_t::OPTIMAL;
      break;
    }

    // BTran
    // BT*delta_y = -delta_zB = -sigma*ei
    timers.start_timer();
    sparse_vector_t<i_t, f_t> delta_y_sparse(m, 0);
    sparse_vector_t<i_t, f_t> UTsol_sparse(m, 0);
    phase2::compute_delta_y(ft, basic_leaving_index, direction, delta_y_sparse, UTsol_sparse);
    timers.btran_time += timers.stop_timer();

    const f_t steepest_edge_norm_check = delta_y_sparse.norm2_squared();
    if (delta_y_steepest_edge[leaving_index] <
        settings.steepest_edge_ratio * steepest_edge_norm_check) {
      constexpr bool verbose = false;
      if constexpr (verbose) {
        settings.log.printf(
          "iteration restart due to steepest edge. Leaving %d. Actual %.2e "
          "from update %.2e\n",
          leaving_index,
          steepest_edge_norm_check,
          delta_y_steepest_edge[leaving_index]);
      }
      delta_y_steepest_edge[leaving_index] = steepest_edge_norm_check;
      continue;
    }

    timers.start_timer();
    i_t delta_y_nz0      = 0;
    const i_t nz_delta_y = delta_y_sparse.i.size();
    for (i_t k = 0; k < nz_delta_y; k++) {
      if (std::abs(delta_y_sparse.x[k]) > 1e-12) { delta_y_nz0++; }
    }
    const f_t delta_y_nz_percentage = delta_y_nz0 / static_cast<f_t>(m) * 100.0;
    const bool use_transpose        = delta_y_nz_percentage <= 30.0;
    if (use_transpose) {
      sparse_delta_z++;
      phase2::compute_delta_z(A_transpose,
                              delta_y_sparse,
                              leaving_index,
                              direction,
                              nonbasic_mark,
                              delta_z_mark,
                              delta_z_indices,
                              delta_z);
    } else {
      dense_delta_z++;
      // delta_zB = sigma*ei
      delta_y_sparse.to_dense(delta_y);
      phase2::compute_reduced_cost_update(lp,
                                          basic_list,
                                          nonbasic_list,
                                          delta_y,
                                          leaving_index,
                                          direction,
                                          delta_z_mark,
                                          delta_z_indices,
                                          delta_z);
    }
    timers.delta_z_time += timers.stop_timer();

#ifdef COMPUTE_DUAL_RESIDUAL
    std::vector<f_t> dual_residual;
    std::vector<f_t> zeros(n, 0.0);
    phase2::compute_dual_residual(lp.A, zeros, delta_y, delta_z, dual_residual);
    // || A'*delta_y + delta_z ||_inf
    f_t dual_residual_norm = vector_norm_inf<i_t, f_t>(dual_residual);
    settings.log.printf(
      "|| A'*dy - dz || %e use transpose %d\n", dual_residual_norm, use_transpose);
#endif

    // Ratio test
    f_t step_length;
    i_t entering_index          = -1;
    i_t nonbasic_entering_index = -1;
    const bool harris_ratio     = settings.use_harris_ratio;
    const bool bound_flip_ratio = settings.use_bound_flip_ratio;
    if (harris_ratio) {
      f_t max_step_length = phase2::first_stage_harris(lp, vstatus, nonbasic_list, z, delta_z);
      entering_index      = phase2::second_stage_harris(lp,
                                                   vstatus,
                                                   nonbasic_list,
                                                   z,
                                                   delta_z,
                                                   max_step_length,
                                                   step_length,
                                                   nonbasic_entering_index);
    } else if (bound_flip_ratio) {
      timers.start_timer();
      f_t slope = direction == 1 ? (lp.lower[leaving_index] - x[leaving_index])
                                 : (x[leaving_index] - lp.upper[leaving_index]);
      bound_flipping_ratio_test_t<i_t, f_t> bfrt(settings,
                                                 start_time,
                                                 m,
                                                 n,
                                                 slope,
                                                 lp.lower,
                                                 lp.upper,
                                                 bounded_variables,
                                                 vstatus,
                                                 nonbasic_list,
                                                 z,
                                                 delta_z,
                                                 delta_z_indices,
                                                 nonbasic_mark);
      entering_index = bfrt.compute_step_length(step_length, nonbasic_entering_index);
      if (entering_index == -4) {
        settings.log.printf("Numerical issues encountered in ratio test.\n");
        return dual::status_t::NUMERICAL;
      }
      timers.bfrt_time += timers.stop_timer();
    } else {
      entering_index = phase2::phase2_ratio_test(
        lp, settings, vstatus, nonbasic_list, z, delta_z, step_length, nonbasic_entering_index);
    }
    if (entering_index == -2) { return dual::status_t::TIME_LIMIT; }
    if (entering_index == -3) { return dual::status_t::CONCURRENT_LIMIT; }
    if (entering_index == -1) {
      settings.log.printf("No entering variable found. Iter %d\n", iter);
      settings.log.printf("Scaled infeasibility %e\n", max_val);
      f_t perturbation = phase2::amount_of_perturbation(lp, objective);

      if (perturbation > 0.0 && phase == 2) {
        // Try to remove perturbation
        std::vector<f_t> unperturbed_y(m);
        std::vector<f_t> unperturbed_z(n);
        phase2::compute_dual_solution_from_basis(
          lp, ft, basic_list, nonbasic_list, unperturbed_y, unperturbed_z);
        {
          const f_t dual_infeas = phase2::dual_infeasibility(
            lp, settings, vstatus, unperturbed_z, settings.tight_tol, settings.dual_tol);
          settings.log.printf("Dual infeasibility after removing perturbation %e\n", dual_infeas);
          if (dual_infeas <= settings.dual_tol) {
            settings.log.printf("Removed perturbation of %.2e.\n", perturbation);
            z            = unperturbed_z;
            y            = unperturbed_y;
            perturbation = 0.0;

            std::vector<f_t> unperturbed_x(n);
            phase2::compute_primal_solution_from_basis(
              lp, ft, basic_list, nonbasic_list, vstatus, unperturbed_x);
            x                    = unperturbed_x;
            primal_infeasibility = phase2::compute_initial_primal_infeasibilities(
              lp, settings, basic_list, x, squared_infeasibilities, infeasibility_indices);
            settings.log.printf("Updated primal infeasibility: %e\n", primal_infeasibility);

            objective = lp.objective;
            // Need to reset the objective value, since we have recomputed x
            obj = phase2::compute_perturbed_objective(objective, x);
            if (dual_infeas <= settings.dual_tol && primal_infeasibility <= settings.primal_tol) {
              phase2::prepare_optimality(lp,
                                         settings,
                                         ft,
                                         objective,
                                         basic_list,
                                         nonbasic_list,
                                         vstatus,
                                         phase,
                                         start_time,
                                         max_val,
                                         iter,
                                         x,
                                         y,
                                         z,
                                         sol);
              status = dual::status_t::OPTIMAL;
              break;
            }
            settings.log.printf(
              "Continuing with perturbation removed and steepest edge norms reset\n");
            // Clear delta_z before restarting the iteration
            phase2::clear_delta_z(
              entering_index, leaving_index, delta_z_mark, delta_z_indices, delta_z);
            continue;
          } else {
            std::vector<f_t> unperturbed_x(n);
            phase2::compute_primal_solution_from_basis(
              lp, ft, basic_list, nonbasic_list, vstatus, unperturbed_x);
            x                    = unperturbed_x;
            primal_infeasibility = phase2::compute_initial_primal_infeasibilities(
              lp, settings, basic_list, x, squared_infeasibilities, infeasibility_indices);

            const f_t orig_dual_infeas = phase2::dual_infeasibility(
              lp, settings, vstatus, z, settings.tight_tol, settings.dual_tol);

            if (primal_infeasibility <= settings.primal_tol &&
                orig_dual_infeas <= settings.dual_tol) {
              phase2::prepare_optimality(lp,
                                         settings,
                                         ft,
                                         objective,
                                         basic_list,
                                         nonbasic_list,
                                         vstatus,
                                         phase,
                                         start_time,
                                         max_val,
                                         iter,
                                         x,
                                         y,
                                         z,
                                         sol);
              status = dual::status_t::OPTIMAL;
              break;
            }
            settings.log.printf("Failed to remove perturbation of %.2e.\n", perturbation);
          }
        }
      }

      if (perturbation == 0.0 && phase == 2) {
        constexpr bool use_farkas = false;
        if constexpr (use_farkas) {
          std::vector<f_t> farkas_y;
          std::vector<f_t> farkas_zl;
          std::vector<f_t> farkas_zu;
          f_t farkas_constant;
          std::vector<f_t> my_delta_y;
          delta_y_sparse.to_dense(my_delta_y);

          // TODO(CMM): Do I use the perturbed or unperturbed objective?
          const f_t obj_val = phase2::compute_perturbed_objective(objective, x);
          phase2::compute_farkas_certificate(lp,
                                             settings,
                                             vstatus,
                                             x,
                                             y,
                                             z,
                                             my_delta_y,
                                             delta_z,
                                             direction,
                                             leaving_index,
                                             obj_val,
                                             farkas_y,
                                             farkas_zl,
                                             farkas_zu,
                                             farkas_constant);
        }
      }

      const f_t dual_infeas =
        phase2::dual_infeasibility(lp, settings, vstatus, z, settings.tight_tol, settings.dual_tol);
      settings.log.printf("Dual infeasibility %e\n", dual_infeas);
      const f_t primal_inf = phase2::primal_infeasibility(lp, settings, vstatus, x);
      settings.log.printf("Primal infeasibility %e\n", primal_inf);
      settings.log.printf("Updates %d\n", ft.num_updates());
      settings.log.printf("Steepest edge %e\n", max_val);
      if (dual_infeas > settings.dual_tol) {
        settings.log.printf(
          "Numerical issues encountered. No entering variable found with large infeasibility.\n");
        return dual::status_t::NUMERICAL;
      }
      return dual::status_t::DUAL_UNBOUNDED;
    }

    timers.start_timer();
    // Update dual variables
    // y <- y + steplength * delta_y
    // z <- z + steplength * delta_z
    i_t update_dual_variables_status = phase2::update_dual_variables(
      delta_y_sparse, delta_z_indices, delta_z, step_length, leaving_index, y, z);
    if (update_dual_variables_status == -1) {
      settings.log.printf("Numerical issues encountered in update_dual_variables.\n");
      return dual::status_t::NUMERICAL;
    }
    timers.vector_time += timers.stop_timer();

#ifdef COMPUTE_DUAL_RESIDUAL
    phase2::compute_dual_residual(lp.A, objective, y, z, dual_res1);
    f_t dual_res_norm = vector_norm_inf<i_t, f_t>(dual_res1);
    if (dual_res_norm > settings.dual_tol) {
      settings.log.printf("|| A'*y + z - c || %e steplength %e\n", dual_res_norm, step_length);
    }
#endif

    timers.start_timer();
    // Update primal variable
    const i_t num_flipped = phase2::flip_bounds(lp,
                                                settings,
                                                bounded_variables,
                                                objective,
                                                z,
                                                delta_z_indices,
                                                nonbasic_list,
                                                entering_index,
                                                vstatus,
                                                delta_x_flip,
                                                atilde_mark,
                                                atilde,
                                                atilde_index);

    timers.flip_time += timers.stop_timer();

    sparse_vector_t<i_t, f_t> delta_xB_0_sparse(m, 0);
    if (num_flipped > 0) {
      timers.start_timer();
      phase2::adjust_for_flips(ft,
                               basic_list,
                               delta_z_indices,
                               atilde_index,
                               atilde,
                               atilde_mark,
                               delta_xB_0_sparse,
                               delta_x_flip,
                               x);
      timers.ftran_time += timers.stop_timer();
    }

    timers.start_timer();
    sparse_vector_t<i_t, f_t> utilde_sparse(m, 0);
    sparse_vector_t<i_t, f_t> scaled_delta_xB_sparse(m, 0);
    sparse_vector_t<i_t, f_t> rhs_sparse(lp.A, entering_index);
    if (phase2::compute_delta_x(lp,
                                ft,
                                entering_index,
                                leaving_index,
                                basic_leaving_index,
                                direction,
                                basic_list,
                                delta_x_flip,
                                rhs_sparse,
                                x,
                                utilde_sparse,
                                scaled_delta_xB_sparse,
                                delta_x) == -1) {
      settings.log.printf("Failed to compute delta_x. Iter %d\n", iter);
      return dual::status_t::NUMERICAL;
    }

    timers.ftran_time += timers.stop_timer();

#ifdef CHECK_PRIMAL_STEP
    std::vector<f_t> residual(m);
    matrix_vector_multiply(lp.A, 1.0, delta_x, 1.0, residual);
    f_t primal_step_err = vector_norm_inf<i_t, f_t>(residual);
    if (primal_step_err > 1e-4) { settings.log.printf("|| A * dx || %e\n", primal_step_err); }
#endif

    timers.start_timer();
    const i_t steepest_edge_status = phase2::update_steepest_edge_norms(settings,
                                                                        basic_list,
                                                                        ft,
                                                                        direction,
                                                                        delta_y_sparse,
                                                                        steepest_edge_norm_check,
                                                                        scaled_delta_xB_sparse,
                                                                        basic_leaving_index,
                                                                        entering_index,
                                                                        v,
                                                                        delta_y_steepest_edge);
#ifdef STEEPEST_EDGE_DEBUG
    if (steepest_edge_status == -1) {
      settings.log.printf("Num updates %d\n", ft.num_updates());
      settings.log.printf("|| rhs || %e\n", vector_norm_inf(rhs));
    }
#endif
    assert(steepest_edge_status == 0);
    timers.se_norms_time += timers.stop_timer();

    timers.start_timer();
    // x <- x + delta_x
    phase2::update_primal_variables(scaled_delta_xB_sparse, basic_list, delta_x, entering_index, x);
    timers.vector_time += timers.stop_timer();

#ifdef COMPUTE_PRIMAL_RESIDUAL
    residual = lp.rhs;
    matrix_vector_multiply(lp.A, 1.0, x, -1.0, residual);
    primal_residual = vector_norm_inf<i_t, f_t>(residual);
    if (iter % 100 == 0 && primal_residual > 10 * settings.primal_tol) {
      settings.log.printf("|| A*x - b || %e\n", primal_residual);
    }
#endif

    timers.start_timer();
    // TODO(CMM): Do I also need to update the objective due to the bound flips?
    // TODO(CMM): I'm using the unperturbed objective here, should this be the perturbed objective?
    phase2::update_objective(
      basic_list, scaled_delta_xB_sparse.i, lp.objective, delta_x, entering_index, obj);
    timers.objective_time += timers.stop_timer();

    timers.start_timer();
    // Update primal infeasibilities due to changes in basic variables
    // from flipping bounds
#ifdef CHECK_BASIC_INFEASIBILITIES
    phase2::check_basic_infeasibilities(basic_list, basic_mark, infeasibility_indices, 2);
#endif
    phase2::update_primal_infeasibilities(lp,
                                          settings,
                                          basic_list,
                                          x,
                                          entering_index,
                                          leaving_index,
                                          delta_xB_0_sparse.i,
                                          squared_infeasibilities,
                                          infeasibility_indices,
                                          primal_infeasibility);
    // Update primal infeasibilities due to changes in basic variables
    // from the leaving and entering variables
    phase2::update_primal_infeasibilities(lp,
                                          settings,
                                          basic_list,
                                          x,
                                          entering_index,
                                          leaving_index,
                                          scaled_delta_xB_sparse.i,
                                          squared_infeasibilities,
                                          infeasibility_indices,
                                          primal_infeasibility);
    // Update the entering variable
    phase2::update_single_primal_infeasibility(lp.lower,
                                               lp.upper,
                                               x,
                                               settings.primal_tol,
                                               squared_infeasibilities,
                                               infeasibility_indices,
                                               entering_index,
                                               primal_infeasibility);

    phase2::clean_up_infeasibilities(squared_infeasibilities, infeasibility_indices);

#if CHECK_PRIMAL_INFEASIBILITIES
    phase2::check_primal_infeasibilities(
      lp, settings, basic_list, x, squared_infeasibilities, infeasibility_indices);
#endif
    timers.update_infeasibility_time += timers.stop_timer();

    // Clear delta_x
    phase2::clear_delta_x(basic_list, entering_index, scaled_delta_xB_sparse, delta_x);

    timers.start_timer();
    f_t sum_perturb = 0.0;
    phase2::compute_perturbation(lp, settings, delta_z_indices, z, objective, sum_perturb);
    timers.perturb_time += timers.stop_timer();

    // Update basis information
    vstatus[entering_index] = variable_status_t::BASIC;
    if (lp.lower[leaving_index] != lp.upper[leaving_index]) {
      vstatus[leaving_index] = static_cast<variable_status_t>(-direction);
    } else {
      vstatus[leaving_index] = variable_status_t::NONBASIC_FIXED;
    }
    basic_list[basic_leaving_index]        = entering_index;
    nonbasic_list[nonbasic_entering_index] = leaving_index;
    nonbasic_mark[entering_index]          = -1;
    nonbasic_mark[leaving_index]           = nonbasic_entering_index;
    basic_mark[leaving_index]              = -1;
    basic_mark[entering_index]             = basic_leaving_index;

#ifdef CHECK_BASIC_INFEASIBILITIES
    phase2::check_basic_infeasibilities(basic_list, basic_mark, infeasibility_indices, 5);
#endif

    timers.start_timer();
    // Refactor or update the basis factorization
    bool should_refactor = ft.num_updates() > settings.refactor_frequency;
    if (!should_refactor) {
      i_t recommend_refactor = ft.update(utilde_sparse, UTsol_sparse, basic_leaving_index);
#ifdef CHECK_UPDATE
      phase2::check_update(lp, settings, ft, basic_list, basic_leaving_index);
#endif
      should_refactor = recommend_refactor == 1;
    }

#ifdef CHECK_BASIC_INFEASIBILITIES
    phase2::check_basic_infeasibilities(basic_list, basic_mark, infeasibility_indices, 6);
#endif
    if (should_refactor) {
      bool should_recompute_x = false;
      if (ft.factorize_basis(lp.A, settings, basic_list, nonbasic_list, vstatus) > 0) {
        should_recompute_x = true;
        settings.log.printf("Failed to factorize basis. Iteration %d\n", iter);
        if (toc(start_time) > settings.time_limit) { return dual::status_t::TIME_LIMIT; }
        i_t count = 0;
        i_t deficient_size;
        while ((deficient_size =
                  ft.factorize_basis(lp.A, settings, basic_list, nonbasic_list, vstatus)) > 0) {
          settings.log.printf("Failed to repair basis. Iteration %d. %d deficient columns.\n",
                              iter,
<<<<<<< HEAD
                              static_cast<int>(deficient_size));
=======
                              static_cast<int>(deficient.size()));
#ifdef CHECK_L_FACTOR
          if (L.check_matrix() == -1) { settings.log.printf("Bad L after basis repair\n"); }
#endif
>>>>>>> 905b4e4f
          if (toc(start_time) > settings.time_limit) { return dual::status_t::TIME_LIMIT; }
          settings.threshold_partial_pivoting_tol = 1.0;

          count++;
          if (count > 10) { return dual::status_t::NUMERICAL; }
        }

        settings.log.printf("Successfully repaired basis. Iteration %d\n", iter);
      }
<<<<<<< HEAD

=======
      reorder_basic_list(q, basic_list);
#ifdef CHECK_L_FACTOR
      if (L.check_matrix() == -1) { settings.log.printf("Bad L factor\n"); }
#endif
      ft.reset(L, U, p);
>>>>>>> 905b4e4f
      phase2::reset_basis_mark(basic_list, nonbasic_list, basic_mark, nonbasic_mark);
      if (should_recompute_x) {
        std::vector<f_t> unperturbed_x(n);
        phase2::compute_primal_solution_from_basis(
          lp, ft, basic_list, nonbasic_list, vstatus, unperturbed_x);
        x = unperturbed_x;
      }
      phase2::compute_initial_primal_infeasibilities(
        lp, settings, basic_list, x, squared_infeasibilities, infeasibility_indices);
    }
#ifdef CHECK_BASIC_INFEASIBILITIES
    phase2::check_basic_infeasibilities(basic_list, basic_mark, infeasibility_indices, 7);
#endif
    timers.lu_update_time += timers.stop_timer();

    timers.start_timer();
    phase2::compute_steepest_edge_norm_entering(
      settings, m, ft, basic_leaving_index, entering_index, delta_y_steepest_edge);
    timers.se_entering_time += timers.stop_timer();

#ifdef STEEPEST_EDGE_DEBUG
    if (iter < 100 || iter % 100 == 0))
    {
      phase2::check_steepest_edge_norms(settings, basic_list, ft, delta_y_steepest_edge);
    }
#endif

#ifdef CHECK_BASIS_MARK
    phase2::check_basis_mark(settings, basic_list, nonbasic_list, basic_mark, nonbasic_mark);
#endif

    iter++;

    // Clear delta_z
    phase2::clear_delta_z(entering_index, leaving_index, delta_z_mark, delta_z_indices, delta_z);

    f_t now = toc(start_time);
    if ((iter - start_iter) < settings.first_iteration_log ||
        (iter % settings.iteration_log_frequency) == 0) {
      if (phase == 1 && iter == 1) {
        settings.log.printf(" Iter     Objective           Num Inf.  Sum Inf.     Perturb  Time\n");
      }
      settings.log.printf("%5d %+.16e %7d %.8e %.2e %.2f\n",
                          iter,
                          compute_user_objective(lp, obj),
                          infeasibility_indices.size(),
                          primal_infeasibility,
                          sum_perturb,
                          now);
    }

    if (obj >= settings.cut_off) {
      settings.log.printf("Solve cutoff. Current objecive %e. Cutoff %e\n", obj, settings.cut_off);
      return dual::status_t::CUTOFF;
    }

    if (now > settings.time_limit) { return dual::status_t::TIME_LIMIT; }

    if (settings.concurrent_halt != nullptr && *settings.concurrent_halt == 1) {
      return dual::status_t::CONCURRENT_LIMIT;
    }
  }
  if (iter >= iter_limit) { status = dual::status_t::ITERATION_LIMIT; }

  if (phase == 2) {
    timers.print_timers(settings);
    constexpr bool print_stats = false;
    if constexpr (print_stats) {
      settings.log.printf("Sparse delta_z %8d %8.2f%\n",
                          sparse_delta_z,
                          100.0 * sparse_delta_z / (sparse_delta_z + dense_delta_z));
      settings.log.printf("Dense delta_z  %8d %8.2f%\n",
                          dense_delta_z,
                          100.0 * dense_delta_z / (sparse_delta_z + dense_delta_z));
      ft.print_stats();
    }
  }
  return status;
}

#ifdef DUAL_SIMPLEX_INSTANTIATE_DOUBLE

template dual::status_t dual_phase2<int, double>(
  int phase,
  int slack_basis,
  double start_time,
  const lp_problem_t<int, double>& lp,
  const simplex_solver_settings_t<int, double>& settings,
  std::vector<variable_status_t>& vstatus,
  lp_solution_t<int, double>& sol,
  int& iter,
  std::vector<double>& steepest_edge_norms);

template dual::status_t dual_phase2_with_basis_update<int, double>(
  int phase,
  int slack_basis,
  double start_time,
  const lp_problem_t<int, double>& lp,
  const simplex_solver_settings_t<int, double>& settings,
  std::vector<variable_status_t>& vstatus,
  basis_update_mpf_t<int, double>& ft,
  std::vector<int>& basic_list,
  std::vector<int>& nonbasic_list,
  lp_solution_t<int, double>& sol,
  int& iter,
  std::vector<double>& steepest_edge_norms);

template dual::status_t factorize_basis<int, double>(
  const lp_problem_t<int, double>& lp,
  const simplex_solver_settings_t<int, double>& settings,
  std::vector<variable_status_t>& vstatus,
  basis_update_mpf_t<int, double>& ft,
  std::vector<int>& basic_list,
  std::vector<int>& nonbasic_list,
  double start_time);
#endif

}  // namespace cuopt::linear_programming::dual_simplex<|MERGE_RESOLUTION|>--- conflicted
+++ resolved
@@ -2925,14 +2925,8 @@
                   ft.factorize_basis(lp.A, settings, basic_list, nonbasic_list, vstatus)) > 0) {
           settings.log.printf("Failed to repair basis. Iteration %d. %d deficient columns.\n",
                               iter,
-<<<<<<< HEAD
                               static_cast<int>(deficient_size));
-=======
-                              static_cast<int>(deficient.size()));
-#ifdef CHECK_L_FACTOR
-          if (L.check_matrix() == -1) { settings.log.printf("Bad L after basis repair\n"); }
-#endif
->>>>>>> 905b4e4f
+
           if (toc(start_time) > settings.time_limit) { return dual::status_t::TIME_LIMIT; }
           settings.threshold_partial_pivoting_tol = 1.0;
 
@@ -2942,15 +2936,7 @@
 
         settings.log.printf("Successfully repaired basis. Iteration %d\n", iter);
       }
-<<<<<<< HEAD
-
-=======
-      reorder_basic_list(q, basic_list);
-#ifdef CHECK_L_FACTOR
-      if (L.check_matrix() == -1) { settings.log.printf("Bad L factor\n"); }
-#endif
-      ft.reset(L, U, p);
->>>>>>> 905b4e4f
+
       phase2::reset_basis_mark(basic_list, nonbasic_list, basic_mark, nonbasic_mark);
       if (should_recompute_x) {
         std::vector<f_t> unperturbed_x(n);
